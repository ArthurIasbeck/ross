import inspect
import sys
import warnings
from collections.abc import Iterable
from copy import copy, deepcopy
from itertools import chain, cycle
from pathlib import Path
import control as ct

import numpy as np
import pandas as pd
import toml
import cmath
from plotly import express as px
from plotly import graph_objects as go
from scipy import io as sio
from scipy import linalg as la
from scipy import signal as signal
from scipy.optimize import newton
from scipy.sparse import linalg as las

from ross.bearing_seal_element import (
    BallBearingElement,
    BearingElement,
    BearingFluidFlow,
    MagneticBearingElement,
    RollerBearingElement,
    SealElement,
    CylindricalBearing,
)
from ross.faults import Crack, MisalignmentFlex, MisalignmentRigid, Rubbing
from ross.disk_element import DiskElement
from ross.coupling_element import CouplingElement
from ross.materials import Material, steel
from ross.point_mass import PointMass
from ross.results import (
    CampbellResults,
    ConvergenceResults,
    CriticalSpeedResults,
    ForcedResponseResults,
    FrequencyResponseResults,
    Level1Results,
    ModalResults,
    StaticResults,
    SummaryResults,
    TimeResponseResults,
    UCSResults,
    SensitivityResults,
)
from ross.shaft_element import ShaftElement
from ross.units import Q_, check_units
from ross.utils import (
    intersection,
    newmark,
    assemble_C_K_matrices,
    remove_dofs,
    convert_6dof_to_4dof,
)

__all__ = [
    "compute_sensitivity",
    "Rotor",
    "CoAxialRotor",
    "rotor_example",
    "compressor_example",
    "coaxrotor_example",
    "rotor_example_6dof",
<<<<<<< HEAD
    "rotor_amb_example",
=======
    "rotor_example_with_damping",
>>>>>>> 8df3e1ca
]

# set Plotly palette of colors
colors = px.colors.qualitative.Dark24


def compute_sensitivity(speed_range, freq_resp, compute_sensitivity_at, ambs):
    """This method computes the sensitivity associated with the magnetic bearings in the rotor.

    Parameters
    ----------
    speed_range : array
        Array with the frequencies at which the sensitivity is computed.
    freq_resp : array
        Frequency response of the rotor (FrequencyResponseResults.freq_resp).
    compute_sensitivity_at : dict
        Dictionary defining the input and output degrees of freedom (DOFs) for
        sensitivity computation. The keys should be the tags of the magnetic bearings,
        and the values should be dictionaries with "inp" and "out" keys indicating
        the input and output DOFs.
    ambs : dict
        Dictionary of magnetic bearing elements associated with the rotor. The keys should be the tags of the
        magnetic bearings, and the values should be the magnetic bearing elements.

    Returns
    -------
    tuple
        A tuple containing two dictionaries:

        - max_abs_sensitivities: Dictionary containing the maximum absolute
          sensitivity value for each magnetic bearing. The keys are the magnetic
          bearing tags, and the values are the maximum sensitivity values.
        - sensitivities: Dictionary containing the sensitivity values for each
          magnetic bearing as a function of frequency. The keys are the magnetic
          bearing tags, and the values are complex arrays representing the
          sensitivity at each frequency point.

    Examples
    --------
    >>> rotor = rotor_amb_example()
    >>> compute_sensitivity_at = { "Bearing 0": {"inp": 27 * 4 + 1, "out": 12 * 4 + 1}, "Bearing 1": {"inp": 27 * 4 + 1, "out": 43 * 4 + 1} }
    >>> ambs = { bearing.tag: bearing for bearing in rotor.bearing_elements }
    >>> speed_range = np.linspace(0, 1000, 10)
    >>> frequency_response_result = rotor.run_freq_response(speed_range)
    >>> freq_resp = frequency_response_result.freq_resp
    >>> max_abs_sensitivities, sensitivities = compute_sensitivity(speed_range, freq_resp, compute_sensitivity_at, ambs)
    >>> max_abs_sensitivities # doctest: +ELLIPSIS
    {'Bearing 0': 1.00002548...
    >>> sensitivities # doctest: +ELLIPSIS
    {'Bearing 0': array([0.9997...
    """
    sensitivities = {}
    max_abs_sensitivities = {}
    for amb_tag in compute_sensitivity_at.keys():
        amb = ambs[amb_tag]

        # Get disturbance frequency response
        freq_response_at_mma = freq_resp[
            compute_sensitivity_at[amb_tag]["inp"],
            compute_sensitivity_at[amb_tag]["out"],
            :,
        ]
        mag_w = [abs(z) for z in freq_response_at_mma]
        phase_w = [cmath.phase(z) for z in freq_response_at_mma]

        # Controller frequency response computation
        s = ct.tf("s")
        c = amb.kp_pid + amb.kd_pid * s
        mag_c, phase_c, _ = ct.frequency_response(c, speed_range)

        # Close-loop frequency response computation
        mag_t = mag_w * mag_c
        phase_t = phase_w + phase_c + np.pi

        complex_t = [
            complex(
                mag_phase[0] * np.cos(mag_phase[1]),
                mag_phase[0] * np.sin(mag_phase[1]),
            )
            for mag_phase in zip(mag_t, phase_t)
        ]

        # Sensitivity computation
        complex_s = [1 - z for z in complex_t]
        mag_s = [abs(z) for z in complex_s]

        sensitivities[amb_tag] = np.array(complex_s)
        max_abs_sensitivities[amb_tag] = np.max(mag_s)

    return max_abs_sensitivities, sensitivities


class Rotor(object):
    r"""A rotor object.

    This class will create a rotor with the shaft,
    disk, bearing and seal elements provided.

    Parameters
    ----------
    shaft_elements : list
        List with the shaft elements
    disk_elements : list
        List with the disk elements
    bearing_elements : list
        List with the bearing elements
    point_mass_elements: list
        List with the point mass elements
    tag : str
        A tag for the rotor

    Returns
    -------
    A rotor object.

    Attributes
    ----------
    evalues : array
        Rotor's eigenvalues.
    evectors : array
        Rotor's eigenvectors.
    wn : array
        Rotor's natural frequencies in rad/s.
    wd : array
        Rotor's damped natural frequencies in rad/s.

    Examples
    --------
    >>> #  Rotor without damping with 2 shaft elements 1 disk and 2 bearings
    >>> import ross as rs
    >>> steel = rs.materials.steel
    >>> z = 0
    >>> le = 0.25
    >>> i_d = 0
    >>> o_d = 0.05
    >>> tim0 = rs.ShaftElement(le, i_d, o_d,
    ...                        material=steel,
    ...                        shear_effects=True,
    ...                        rotary_inertia=True,
    ...                        gyroscopic=True)
    >>> tim1 = rs.ShaftElement(le, i_d, o_d,
    ...                        material=steel,
    ...                        shear_effects=True,
    ...                        rotary_inertia=True,
    ...                        gyroscopic=True)
    >>> shaft_elm = [tim0, tim1]
    >>> disk0 = rs.DiskElement.from_geometry(1, steel, 0.07, 0.05, 0.28)
    >>> stf = 1e6
    >>> bearing0 = rs.BearingElement(0, kxx=stf, cxx=0)
    >>> bearing1 = rs.BearingElement(2, kxx=stf, cxx=0)
    >>> rotor = rs.Rotor(shaft_elm, [disk0], [bearing0, bearing1])
    >>> modal = rotor.run_modal(speed=0)
    >>> modal.wd[0] # doctest: +ELLIPSIS
    215.3707...
    """

    def __init__(
        self,
        shaft_elements,
        disk_elements=None,
        bearing_elements=None,
        point_mass_elements=None,
        min_w=None,
        max_w=None,
        rated_w=None,
        tag=None,
    ):
        self.parameters = {"min_w": min_w, "max_w": max_w, "rated_w": rated_w}
        self.tag = "Rotor 0" if tag is None else tag

        ####################################################
        # Config attributes
        ####################################################

        # operational speeds
        self.min_w = min_w
        self.max_w = max_w
        self.rated_w = rated_w

        ####################################################

        # flatten shaft_elements
        def flatten(l):
            for el in l:
                if isinstance(el, Iterable) and not isinstance(el, (str, bytes)):
                    yield from flatten(el)
                else:
                    yield el

        # flatten and make a copy for shaft elements to avoid altering
        # attributes for elements that might be used in different rotors
        # e.g. altering shaft_element.n
        shaft_elements = [copy(el) for el in flatten(shaft_elements)]

        # set n for each shaft element
        for i, sh in enumerate(shaft_elements):
            if sh.n is None:
                sh.n = i
            if sh.tag is None:
                sh.tag = "ShaftElement " + str(i)

        if disk_elements is None:
            disk_elements = []
        if bearing_elements is None:
            bearing_elements = []
        if point_mass_elements is None:
            point_mass_elements = []

        for i, disk in enumerate(disk_elements):
            if disk.tag is None:
                disk.tag = "Disk " + str(i)

        for i, brg in enumerate(bearing_elements):
            # add n_l and n_r to bearing elements
            brg.n_l = brg.n
            brg.n_r = brg.n
            if brg.tag is None:
                if isinstance(brg, SealElement):
                    brg.tag = "Seal " + str(i)
                else:
                    brg.tag = "Bearing " + str(i)

        for i, p_mass in enumerate(point_mass_elements):
            if p_mass.tag is None:
                p_mass.tag = "Point Mass " + str(i)

        self.shaft_elements = sorted(shaft_elements, key=lambda el: el.n)
        self.bearing_elements = sorted(bearing_elements, key=lambda el: el.n)
        self.disk_elements = disk_elements
        self.point_mass_elements = point_mass_elements
        self.elements = [
            el
            for el in flatten(
                [
                    self.shaft_elements,
                    self.disk_elements,
                    self.bearing_elements,
                    self.point_mass_elements,
                ]
            )
        ]

        # check if tags are unique
        tags_list = [el.tag for el in self.elements]
        if len(tags_list) != len(set(tags_list)):
            raise ValueError("Tags should be unique.")

        self.number_dof = self._check_number_dof()

        ####################################################
        # Rotor summary
        ####################################################
        columns = [
            "type",
            "n",
            "n_link",
            "L",
            "node_pos",
            "node_pos_r",
            "idl",
            "odl",
            "idr",
            "odr",
            "i_d",
            "o_d",
            "beam_cg",
            "axial_cg_pos",
            "y_pos",
            "material",
            "rho",
            "volume",
            "m",
            "tag",
        ]

        df_shaft = pd.DataFrame([el.summary() for el in self.shaft_elements])
        df_disks = pd.DataFrame([el.summary() for el in self.disk_elements])
        df_bearings = pd.DataFrame(
            [
                el.summary()
                for el in self.bearing_elements
                if not (isinstance(el, SealElement))
            ]
        )
        df_seals = pd.DataFrame(
            [
                el.summary()
                for el in self.bearing_elements
                if (isinstance(el, SealElement))
            ]
        )
        df_point_mass = pd.DataFrame([el.summary() for el in self.point_mass_elements])

        nodes_pos_l = np.zeros(len(df_shaft.n_l))
        nodes_pos_r = np.zeros(len(df_shaft.n_l))
        axial_cg_pos = np.zeros(len(df_shaft.n_l))

        for i, sh in enumerate(self.shaft_elements):
            if i == 0:
                nodes_pos_r[i] = nodes_pos_r[i] + df_shaft.loc[i, "L"]
                axial_cg_pos[i] = sh.beam_cg + nodes_pos_l[i]
                sh.axial_cg_pos = axial_cg_pos[i]
                continue
            if df_shaft.loc[i, "n_l"] == df_shaft.loc[i - 1, "n_l"]:
                nodes_pos_l[i] = nodes_pos_l[i - 1]
                nodes_pos_r[i] = nodes_pos_r[i - 1]
            else:
                nodes_pos_l[i] = nodes_pos_r[i - 1]
                nodes_pos_r[i] = nodes_pos_l[i] + df_shaft.loc[i, "L"]
            axial_cg_pos[i] = sh.beam_cg + nodes_pos_l[i]
            sh.axial_cg_pos = axial_cg_pos[i]

        df_shaft["nodes_pos_l"] = nodes_pos_l
        df_shaft["nodes_pos_r"] = nodes_pos_r
        df_shaft["axial_cg_pos"] = axial_cg_pos

        df = pd.concat(
            [df_shaft, df_disks, df_bearings, df_point_mass, df_seals], sort=True
        )
        df = df.sort_values(by="n_l")
        df = df.reset_index(drop=True)
        df["shaft_number"] = np.zeros(len(df))

        df_shaft["shaft_number"] = np.zeros(len(df_shaft))
        df_disks["shaft_number"] = np.zeros(len(df_disks))
        df_bearings["shaft_number"] = np.zeros(len(df_bearings))
        df_seals["shaft_number"] = np.zeros(len(df_seals))
        df_point_mass["shaft_number"] = np.zeros(len(df_point_mass))

        self.df_disks = df_disks
        self.df_bearings = df_bearings
        self.df_shaft = df_shaft
        self.df_point_mass = df_point_mass
        self.df_seals = df_seals

        # check consistence for disks and bearings location
        if len(df_point_mass) > 0:
            max_loc_point_mass = df_point_mass.n.max()
        else:
            max_loc_point_mass = 0
        max_location = max(df_shaft.n_r.max(), max_loc_point_mass)
        if df.n_l.max() > max_location:
            raise ValueError("Trying to set disk or bearing outside shaft")

        # nodes axial position and diameter
        nodes_pos = list(df_shaft.groupby("n_l")["nodes_pos_l"].max())
        nodes_pos.append(df_shaft["nodes_pos_r"].iloc[-1])
        self.nodes_pos = nodes_pos
        self.nodes = list(range(len(self.nodes_pos)))

        nodes_i_d = []
        for n in self.nodes:
            nodes_i_d.append(
                self.df_shaft[
                    (self.df_shaft.n_l == n) | (self.df_shaft.n_r == n)
                ].i_d.min()
            )
        self.nodes_i_d = nodes_i_d

        nodes_o_d = []
        for n in self.nodes:
            nodes_o_d.append(
                self.df_shaft[
                    (self.df_shaft.n_l == n) | (self.df_shaft.n_r == n)
                ].o_d.max()
            )
        self.nodes_o_d = nodes_o_d

        shaft_elements_length = list(df_shaft.groupby("n_l")["L"].min())
        self.shaft_elements_length = shaft_elements_length

        self.L = nodes_pos[-1]

        if "n_link" in df.columns:
            self.link_nodes = list(df["n_link"].dropna().unique().astype(int))
        else:
            self.link_nodes = []

        # rotor mass can also be calculated with self.M()[::4, ::4].sum()
        self.m_disks = np.sum([disk.m for disk in self.disk_elements])
        self.m_shaft = np.sum([sh_el.m for sh_el in self.shaft_elements])
        self.m = self.m_disks + self.m_shaft

        # rotor center of mass and total inertia
        CG_sh = np.sum(
            [(sh.m * sh.axial_cg_pos) / self.m for sh in self.shaft_elements]
        )
        CG_dsk = np.sum(
            [disk.m * nodes_pos[disk.n] / self.m for disk in self.disk_elements]
        )
        self.CG = CG_sh + CG_dsk

        Ip_sh = np.sum([sh.Im for sh in self.shaft_elements])
        Ip_dsk = np.sum([disk.Ip for disk in self.disk_elements])
        self.Ip = Ip_sh + Ip_dsk

        # number of dofs
        half_ndof = self.number_dof / 2
        self.ndof = int(
            self.number_dof * (max([el.n for el in shaft_elements]) + 2)
            + half_ndof * len([el for el in point_mass_elements])
        )

        # global indexes for dofs
        n_last = self.shaft_elements[-1].n
        for elm in self.elements:
            dof_mapping = elm.dof_mapping()
            global_dof_mapping = {}
            for k, v in dof_mapping.items():
                dof_letter, dof_number = k.split("_")
                global_dof_mapping[dof_letter + "_" + str(int(dof_number) + elm.n)] = (
                    int(v)
                )

            if elm.n <= n_last + 1:
                for k, v in global_dof_mapping.items():
                    global_dof_mapping[k] = int(self.number_dof * elm.n + v)
            else:
                for k, v in global_dof_mapping.items():
                    global_dof_mapping[k] = int(
                        half_ndof * n_last + half_ndof * elm.n + self.number_dof + v
                    )

            if hasattr(elm, "n_link") and elm.n_link is not None:
                if elm.n_link <= n_last + 1:
                    global_dof_mapping[f"x_{elm.n_link}"] = int(
                        self.number_dof * elm.n_link
                    )
                    global_dof_mapping[f"y_{elm.n_link}"] = int(
                        self.number_dof * elm.n_link + 1
                    )
                    global_dof_mapping[f"z_{elm.n_link}"] = int(
                        self.number_dof * elm.n_link + 2
                    )
                else:
                    global_dof_mapping[f"x_{elm.n_link}"] = int(
                        half_ndof * n_last + half_ndof * elm.n_link + self.number_dof
                    )
                    global_dof_mapping[f"y_{elm.n_link}"] = int(
                        half_ndof * n_last
                        + half_ndof * elm.n_link
                        + self.number_dof
                        + 1
                    )
                    global_dof_mapping[f"z_{elm.n_link}"] = int(
                        half_ndof * n_last
                        + half_ndof * elm.n_link
                        + self.number_dof
                        + 2
                    )

            elm.dof_global_index = global_dof_mapping
            df.at[df.loc[df.tag == elm.tag].index[0], "dof_global_index"] = (
                elm.dof_global_index
            )

        # define positions for disks
        for disk in disk_elements:
            z_pos = nodes_pos[disk.n]
            y_pos = nodes_o_d[disk.n]
            df.loc[df.tag == disk.tag, "nodes_pos_l"] = z_pos
            df.loc[df.tag == disk.tag, "nodes_pos_r"] = z_pos
            df.loc[df.tag == disk.tag, "y_pos"] = y_pos

        # define positions for bearings
        # check if there are bearings without location
        bearings_no_zloc = {
            b
            for b in bearing_elements
            if pd.isna(df.loc[df.tag == b.tag, "nodes_pos_l"]).all()
        }
        # cycle while there are bearings without a z location
        for b in cycle(self.bearing_elements):
            if bearings_no_zloc:
                if b in bearings_no_zloc:
                    # first check if b.n is on list, if not, check for n_link
                    node_l = df.loc[(df.n_l == b.n) & (df.tag != b.tag), "nodes_pos_l"]
                    node_r = df.loc[(df.n_r == b.n) & (df.tag != b.tag), "nodes_pos_r"]
                    if len(node_l) == 0 and len(node_r) == 0:
                        node_l = df.loc[
                            (df.n_link == b.n) & (df.tag != b.tag), "nodes_pos_l"
                        ]
                        if len(node_l) == 0:
                            raise ValueError(
                                f"The following bearing is not connected to the rotor. Check n_link. {b}"
                            )
                        node_r = node_l
                    if len(node_l):
                        df.loc[df.tag == b.tag, "nodes_pos_l"] = node_l.values[0]
                        df.loc[df.tag == b.tag, "nodes_pos_r"] = node_l.values[0]
                        bearings_no_zloc.discard(b)
                    elif len(node_r):
                        df.loc[df.tag == b.tag, "nodes_pos_l"] = node_r.values[0]
                        df.loc[df.tag == b.tag, "nodes_pos_r"] = node_r.values[0]
                        bearings_no_zloc.discard(b)
            else:
                break

        # TODO fix this so that we don't have to add here every custom bearing class
        classes = [
            _class
            for _class, _ in inspect.getmembers(
                sys.modules["ross.bearing_seal_element"], inspect.isclass
            )
        ]
        # add custom bearing classes for now
        classes += ["MaxBrg", "HComb", "Laby3"]

        dfb = df[df.type.isin(classes)]
        z_positions = [pos for pos in dfb["nodes_pos_l"]]
        z_positions = list(dict.fromkeys(z_positions))
        for z_pos in z_positions:
            dfb_z_pos = dfb[dfb.nodes_pos_l == z_pos]
            dfb_z_pos = dfb_z_pos.sort_values(by="n_l")
            if z_pos == df_shaft["nodes_pos_l"].iloc[0]:
                y_pos = (
                    max(
                        df_shaft["odl"][
                            df_shaft.n_l == int(dfb_z_pos.iloc[0]["n_l"])
                        ].values
                    )
                    / 2
                )
            elif z_pos == df_shaft["nodes_pos_r"].iloc[-1]:
                y_pos = (
                    max(
                        df_shaft["odr"][
                            df_shaft.n_r == int(dfb_z_pos.iloc[0]["n_r"])
                        ].values
                    )
                    / 2
                )
            else:
                y_pos = (
                    max(
                        [
                            max(
                                df_shaft["odl"][
                                    df_shaft._n == int(dfb_z_pos.iloc[0]["n_l"])
                                ].values
                            ),
                            max(
                                df_shaft["odr"][
                                    df_shaft._n == int(dfb_z_pos.iloc[0]["n_l"]) - 1
                                ].values
                            ),
                        ]
                    )
                    / 2
                )
            mean_od = np.mean(nodes_o_d)
            # use a 0.5 factor here based on plot experience for real machines
            scale_size = 0.5 * dfb["scale_factor"] * mean_od
            y_pos_sup = y_pos + 2 * scale_size

            for t in dfb_z_pos.tag:
                df.loc[df.tag == t, "y_pos"] = y_pos
                df.loc[df.tag == t, "y_pos_sup"] = y_pos_sup
                y_pos += mean_od * df["scale_factor"][df.tag == t].values[0]
                y_pos_sup += mean_od * df["scale_factor"][df.tag == t].values[0]

        # define position for point mass elements
        dfb = df[df.type.isin(classes)]
        for p in point_mass_elements:
            z_pos = dfb[dfb.n_l == p.n]["nodes_pos_l"].values[0]
            y_pos = dfb[dfb.n_l == p.n]["y_pos"].values[0]
            df.loc[df.tag == p.tag, "nodes_pos_l"] = z_pos
            df.loc[df.tag == p.tag, "nodes_pos_r"] = z_pos
            df.loc[df.tag == p.tag, "y_pos"] = y_pos

        self.df = df

    def _check_number_dof(self):
        """Verify the consistency of degrees of freedom.

        This method loops for all the elements, checking if the number of degrees of
        freedom is consistent.
        E.g.: inputting 2 shaft elements, one with 4 dof and one with 6, will raise
        an error.

        Raises
        ------
        Exception
            Error pointing out difference between the number of DoF's from each element
            type.

        Returns
        -------
        number_dof : int
            Number of degrees of freedom from the adopted shaft element.
        """
        number_dof = len(self.shaft_elements[0].dof_mapping()) / 2

        if any(len(sh.dof_mapping()) != number_dof * 2 for sh in self.shaft_elements):
            raise Exception(
                "The number of degrees o freedom of all elements must be the same! There are SHAFT elements with discrepant DoFs."
            )

        if any(len(disk.dof_mapping()) != number_dof for disk in self.disk_elements):
            raise Exception(
                "The number of degrees o freedom of all elements must be the same! There are DISK elements with discrepant DoFs."
            )

        if any(
            len(brg.dof_mapping()) != number_dof / 2 for brg in self.bearing_elements
        ):
            raise Exception(
                "The number of degrees o freedom of all elements must be the same! There are BEARING elements with discrepant DoFs."
            )

        return int(number_dof)

    def __eq__(self, other):
        """Equality method for comparasions.

        Parameters
        ----------
        other : obj
            parameter for comparasion

        Returns
        -------
        True if other is equal to the reference parameter.
        False if not.
        """
        if self.elements == other.elements and self.parameters == other.parameters:
            return True
        else:
            return False

    def add_nodes(self, new_nodes_pos):
        """Add nodes to rotor.

        This method returns the modified rotor with additional nodes according to
        the positions of the new nodes provided.

        Parameters
        ----------
        new_nodes_pos : list
            List with the position of the new nodes.

        Returns
        -------
        A rotor object.

        Examples
        --------
        >>> import ross as rs
        >>> rotor = rs.rotor_example()
        >>> new_rotor = rotor.add_nodes([0.62, 1.11])
        >>> shaft_elements = new_rotor.shaft_elements
        >>> len(shaft_elements)
        8
        >>> round(shaft_elements[3].L, 2)
        0.13
        >>> round(shaft_elements[6].L, 2)
        0.14
        """
        new_nodes_pos.sort()

        shaft_elements = deepcopy(self.shaft_elements)
        disk_elements = deepcopy(self.disk_elements)
        bearing_elements = deepcopy(self.bearing_elements)
        point_mass_elements = deepcopy(self.point_mass_elements)

        elements = [
            *shaft_elements,
            *disk_elements,
            *bearing_elements,
            *point_mass_elements,
        ]

        target_elements = []
        new_elems_length = []

        for new_pos in new_nodes_pos:
            for elm in shaft_elements:
                elm.tag = None

                pos_l = self.nodes_pos[self.nodes.index(elm.n_l)]
                pos_r = self.nodes_pos[self.nodes.index(elm.n_r)]

                if new_pos > pos_l and new_pos < pos_r:
                    target_elements.append(elm)
                    new_elems_length.append(pos_r - new_pos)

        prev_left_node = -1

        for i in range(len(target_elements)):
            elem = target_elements[i]

            left_elem = elem.create_modified(L=(elem.L - new_elems_length[i]))
            right_elem = elem.create_modified(L=new_elems_length[i], n=(elem.n + 1))

            if left_elem.n != prev_left_node:
                for elm in elements:
                    if elm.n >= right_elem.n:
                        elm.n += 1
                        if elm in shaft_elements:
                            elm._n = elm.n
                            elm.n_l = elm.n
                            elm.n_r = elm.n + 1

            for j in range(i + 1, len(target_elements)):
                if target_elements[j] == target_elements[i]:
                    target_elements[j] = right_elem

            idx_left = shaft_elements.index(elem)
            shaft_elements[idx_left] = left_elem

            idx_right = idx_left + len(
                [k for k, elm in enumerate(shaft_elements) if elm.n == left_elem.n]
            )
            shaft_elements.insert(idx_right, right_elem)

            prev_left_node = left_elem.n

        return Rotor(
            shaft_elements,
            disk_elements=disk_elements,
            bearing_elements=bearing_elements,
            point_mass_elements=point_mass_elements,
            min_w=self.min_w,
            max_w=self.max_w,
            rated_w=self.rated_w,
            tag=self.tag,
        )

    @check_units
    def run_modal(
        self, speed, num_modes=12, sparse=True, synchronous=False, full=False
    ):
        """Run modal analysis.

        Method to calculate eigenvalues and eigvectors for a given rotor system.
        Tthe natural frequencies and dampings ratios are calculated for a given
        rotor speed. It means that for each speed input there's a different set of
        eigenvalues and eigenvectors, hence, different natural frequencies and damping
        ratios are returned.
        This method will return a ModalResults object which stores all data generated
        and also provides so methods for plotting.

        Available plotting methods:
            .plot_mode_2d()
            .plot_mode_3d()

        Parameters
        ----------
        speed : float
            Speed at which the eigenvalues and eigenvectors will be calculated.
        num_modes : int, optional
            The number of eigenvalues and eigenvectors to be calculated using ARPACK.
            If sparse=True, it determines the number of eigenvalues and eigenvectors
            to be calculated. It must be smaller than Rotor.ndof - 1. It is not
            possible to compute all eigenvectors of a matrix with ARPACK.
            If sparse=False, num_modes does not have any effect over the method.
            Default is 12.
        sparse : bool, optional
            If True, ARPACK is used to calculate a desired number (according to
            num_modes) or eigenvalues and eigenvectors.
            If False, `scipy.linalg.eig()` is used to calculate all the eigenvalues and
            eigenvectors.
            Default is True.
        synchronous : bool, optional
            If True a synchronous analysis is carried out.
            Default is False.
        full : bool, optional
            If True, the size of the result arrays is equal to `num_modes`.
            If False, it is half the value of `num_modes`.
            Default is False.

        Returns
        -------
        results : ross.ModalResults
            For more information on attributes and methods available see:
            :py:class:`ross.ModalResults`

        Examples
        --------

        >>> import ross as rs
        >>> rotor = rs.rotor_example()
        >>> modal = rotor.run_modal(speed=0, sparse=False)
        >>> modal.wn[:2]
        array([91.79655318, 96.28899977])
        >>> modal.wd[:2]
        array([91.79655318, 96.28899977])
        >>> # Plotting 3D mode shape
        >>> mode1 = 0  # First mode
        >>> fig = modal.plot_mode_3d(mode1)
        >>> # Plotting 2D mode shape
        >>> mode2 = 1  # Second mode
        >>> fig = modal.plot_mode_2d(mode2)
        """
        evalues, evectors = self._eigen(
            speed, num_modes=num_modes, sparse=sparse, synchronous=synchronous
        )
        wn_len = num_modes if full else num_modes // 2
        wn = (np.absolute(evalues))[:wn_len]
        wd = (np.imag(evalues))[:wn_len]
        damping_ratio = (-np.real(evalues) / np.absolute(evalues))[:wn_len]
        with warnings.catch_warnings():
            warnings.simplefilter("ignore")
            log_dec = 2 * np.pi * damping_ratio / np.sqrt(1 - damping_ratio**2)

        modal_results = ModalResults(
            speed,
            evalues,
            evectors,
            wn,
            wd,
            damping_ratio,
            log_dec,
            self.ndof,
            self.nodes,
            self.nodes_pos,
            self.shaft_elements_length,
            self.number_dof,
        )

        return modal_results

    def run_critical_speed(self, speed_range=None, num_modes=12, rtol=0.005):
        """Calculate the critical speeds and damping ratios for the rotor model.

        This function runs an iterative method over "run_modal()" to minimize
        (using scipy.optimize.newton) the error between the rotor speed and the rotor
        critical speeds (rotor speed - critical speed).

        Differently from run_modal(), this function doesn't take a speed input because
        it iterates over the natural frequencies calculated in the last iteration.
        The initial value is considered to be the undamped natural frequecies for
        speed = 0 (no gyroscopic effect).

        Once the error is within an acceptable range defined by "rtol", it returns the
        approximated critical speed.

        With the critical speeds calculated, the function uses the results to
        calculate the log dec and damping ratios for each critical speed.

        Parameters
        ----------
        speed_range : tuple
            Tuple (start, end) with the desired range of frequencies (rad/s).
            The function returns all eigenvalues within this range.
        num_modes : int, optional
            The number of eigenvalues and eigenvectors to be calculated using ARPACK.
            If sparse=True, it determines the number of eigenvalues and eigenvectors
            to be calculated. It must be smaller than Rotor.ndof - 1. It is not
            possible to compute all eigenvectors of a matrix with ARPACK.
            If speed_range is not None, num_modes is overrided.
            Default is 12.
        rtol : float, optional
            Tolerance (relative) for termination. Applied to scipy.optimize.newton.
            Default is 0.005 (0.5%).

        Returns
        -------
        results : ross.CriticalSpeedResults
            For more information on attributes and methods available see:
            :py:class:`ross.CriticalSpeedResults`

        Examples
        --------
        >>> import ross as rs
        >>> rotor = rs.rotor_example()

        Finding the first Nth critical speeds
        >>> results = rotor.run_critical_speed(num_modes=8)
        >>> np.round(results.wd())
        array([ 92.,  96., 271., 300.])
        >>> np.round(results.wn())
        array([ 92.,  96., 271., 300.])

        Finding the first critical speeds within a speed range
        >>> results = rotor.run_critical_speed(speed_range=(100, 1000))
        >>> np.round(results.wd())
        array([271., 300., 636., 774., 867.])

        Changing output units
        >>> np.round(results.wd("rpm"))
        array([2590., 2868., 6074., 7394., 8278.])

        Retrieving whirl directions
        >>> results.whirl_direction # doctest: +ELLIPSIS
        array([...
        """
        num_modes = (self.ndof - 4) * 2 if speed_range is not None else num_modes

        modal = self.run_modal(0, num_modes)
        _wn = modal.wn
        _wd = modal.wd
        wn = np.zeros_like(_wn)
        wd = np.zeros_like(_wd)

        for i in range(len(wn)):
            wn_func = lambda s: (s - self.run_modal(s, num_modes).wn[i])
            wn[i] = newton(func=wn_func, x0=_wn[i], rtol=rtol)

        for i in range(len(wd)):
            wd_func = lambda s: (s - self.run_modal(s, num_modes).wd[i])
            wd[i] = newton(func=wd_func, x0=_wd[i], rtol=rtol)

        log_dec = np.zeros_like(wn)
        damping_ratio = np.zeros_like(wn)
        whirl_direction = list(np.zeros_like(wn))
        for i, s in enumerate(wd):
            modal = self.run_modal(s, num_modes)
            log_dec[i] = modal.log_dec[i]
            damping_ratio[i] = modal.damping_ratio[i]
            whirl_direction[i] = modal.whirl_direction()[i]

        whirl_direction = np.array(whirl_direction)
        if speed_range is not None:
            vmin, vmax = speed_range
            idx = np.where((wd >= vmin) & (wd <= vmax))
            wn = wn[idx]
            wd = wd[idx]
            log_dec = log_dec[idx]
            damping_ratio = damping_ratio[idx]
            whirl_direction = whirl_direction[idx]

        return CriticalSpeedResults(wn, wd, log_dec, damping_ratio, whirl_direction)

    def convergence(self, n_eigval=0, err_max=1e-02):
        """Run convergence analysis.

        Function to analyze the eigenvalues convergence through the number of
        shaft elements. Every new run doubles the number os shaft elements.

        Parameters
        ----------
        n_eigval : int
            The nth eigenvalue which the convergence analysis will run.
            Default is 0 (the first eigenvalue).
        err_max : float
            Maximum allowable convergence error.
            Default is 1e-02

        Returns
        -------
        results : An instance of ConvergenceResults class, which is used to post-process
        results. Attributes stored:
            el_num : array
                Array with number of elements in each iteraction
            eigv_arr : array
                Array with the n'th natural frequency in each iteraction
            error_arr : array
                Array with the relative error in each iteraction

        Example
        -------
        >>> import ross as rs
        >>> i_d = 0
        >>> o_d = 0.05
        >>> n = 6
        >>> L = [0.25 for _ in range(n)]
        ...
        >>> shaft_elem = [rs.ShaftElement(l, i_d, o_d, material=steel,
        ... shear_effects=True, rotary_inertia=True, gyroscopic=True) for l in L]
        >>> disk0 = DiskElement.from_geometry(2, steel, 0.07, 0.05, 0.28)
        >>> disk1 = DiskElement.from_geometry(4, steel, 0.07, 0.05, 0.35)
        >>> bearing0 = BearingElement(0, kxx=1e6, kyy=8e5, cxx=2e3)
        >>> bearing1 = BearingElement(6, kxx=1e6, kyy=8e5, cxx=2e3)
        >>> rotor0 = Rotor(shaft_elem, [disk0, disk1], [bearing0, bearing1])
        >>> len(rotor0.shaft_elements)
        6
        >>> convergence = rotor0.convergence(n_eigval=0, err_max=1e-08)
        >>> len(rotor0.shaft_elements)
        96

        Plotting convergence graphics
        >>> fig = convergence.plot()
        """
        el_num = np.array([len(self.shaft_elements)])
        eigv_arr = np.array([])
        error_arr = np.array([0])

        modal = self.run_modal(speed=0)
        eigv_arr = np.append(eigv_arr, modal.wn[n_eigval])

        # this value is up to start the loop while
        error = 1.0e10
        nel_r = 2

        while error > err_max:
            shaft_elem = []
            disk_elem = []
            brgs_elem = []

            for shaft in self.shaft_elements:
                le = shaft.L / nel_r
                odl = shaft.odl
                odr = shaft.odr
                idl = shaft.idl
                idr = shaft.idr

                # loop to double the number of element
                for j in range(nel_r):
                    odr = ((nel_r - j - 1) * odl + (j + 1) * odr) / nel_r
                    idr = ((nel_r - j - 1) * idl + (j + 1) * idr) / nel_r
                    odl = ((nel_r - j) * odl + j * odr) / nel_r
                    idl = ((nel_r - j) * idl + j * idr) / nel_r
                    shaft_elem.append(
                        ShaftElement(
                            L=le,
                            idl=idl,
                            odl=odl,
                            idr=idr,
                            odr=odr,
                            material=shaft.material,
                            shear_effects=shaft.shear_effects,
                            rotary_inertia=shaft.rotary_inertia,
                            gyroscopic=shaft.gyroscopic,
                        )
                    )

            for DiskEl in self.disk_elements:
                aux_DiskEl = deepcopy(DiskEl)
                aux_DiskEl.n = nel_r * DiskEl.n
                disk_elem.append(aux_DiskEl)

            for Brg_SealEl in self.bearing_elements:
                aux_Brg_SealEl = deepcopy(Brg_SealEl)
                aux_Brg_SealEl.n = nel_r * Brg_SealEl.n
                brgs_elem.append(aux_Brg_SealEl)

            aux_rotor = Rotor(shaft_elem, disk_elem, brgs_elem)
            aux_modal = aux_rotor.run_modal(speed=0)

            eigv_arr = np.append(eigv_arr, aux_modal.wn[n_eigval])
            el_num = np.append(el_num, len(shaft_elem))

            error = abs(1 - eigv_arr[-1] / eigv_arr[-2])

            error_arr = np.append(error_arr, 100 * error)
            nel_r *= 2

        self.__dict__ = aux_rotor.__dict__
        self.error_arr = error_arr

        results = ConvergenceResults(el_num[1:], eigv_arr[1:], error_arr[1:])

        return results

    def M(self, frequency=None, synchronous=False):
        """Mass matrix for an instance of a rotor.

        Parameters
        ----------
        synchronous : bool, optional
            If True a synchronous analysis is carried out.
            Default is False.

        Returns
        -------
        M0 : np.ndarray
            Mass matrix for the rotor.

        Examples
        --------
        >>> rotor = rotor_example()
        >>> rotor.M(0)[:4, :4]
        array([[ 1.42050794,  0.        ,  0.        ,  0.        ],
               [ 0.        ,  1.42050794,  0.        , -0.04931719],
               [ 0.        ,  0.        ,  1.27790826,  0.        ],
               [ 0.        , -0.04931719,  0.        ,  0.00231392]])
        """
        M0 = np.zeros((self.ndof, self.ndof))

        # if frequency is None, we assume the rotor does not have any elements
        # with frequency dependent mass matrices
        if frequency is None:
            frequency = 0

        for elm in self.elements:
            dofs = list(elm.dof_global_index.values())
            try:
                M = elm.M(frequency)
            except TypeError:
                M = elm.M()

            if synchronous:
                if elm in self.shaft_elements:
                    a0 = elm.dof_mapping()["alpha_0"]
                    b0 = elm.dof_mapping()["beta_0"]
                    x0 = elm.dof_mapping()["x_0"]
                    y0 = elm.dof_mapping()["y_0"]
                    x1 = elm.dof_mapping()["x_1"]
                    y1 = elm.dof_mapping()["y_1"]
                    a1 = elm.dof_mapping()["alpha_1"]
                    b1 = elm.dof_mapping()["beta_1"]
                    G = elm.G()
                    for i in range(2 * self.number_dof):
                        if i in (x0, b0, x1, b1):
                            M[i, x0] = M[i, x0] - G[i, y0]
                            M[i, b0] = M[i, b0] + G[i, a0]
                            M[i, x1] = M[i, x1] - G[i, y1]
                            M[i, b1] = M[i, b1] + G[i, a1]
                        else:
                            M[i, y0] = M[i, y0] + G[i, x0]
                            M[i, a0] = M[i, a0] - G[i, b0]
                            M[i, y1] = M[i, y1] + G[i, x1]
                            M[i, a1] = M[i, a1] - G[i, b1]
                elif elm in self.disk_elements:
                    a0 = elm.dof_mapping()["alpha_0"]
                    b0 = elm.dof_mapping()["beta_0"]
                    G = elm.G()
                    M[a0, a0] = M[a0, a0] - G[a0, b0]
                    M[b0, b0] = M[b0, b0] + G[b0, a0]

            M0[np.ix_(dofs, dofs)] += M

        return M0

    def K(self, frequency, ignore=[]):
        """Stiffness matrix for an instance of a rotor.

        Parameters
        ----------
        frequency : float, optional
            Excitation frequency.
        ignore : list, optional
            List of elements to leave out of the matrix.

        Returns
        -------
        K0 : np.ndarray
            Stiffness matrix for the rotor.

        Examples
        --------
        >>> rotor = rotor_example()
        >>> np.round(rotor.K(0)[:4, :4] / 1e6)
        array([[ 4.700e+01,  0.000e+00,  0.000e+00,  0.000e+00],
               [ 0.000e+00,  4.600e+01,  0.000e+00, -6.000e+00],
               [ 0.000e+00,  0.000e+00,  1.657e+03,  0.000e+00],
               [ 0.000e+00, -6.000e+00,  0.000e+00,  1.000e+00]])
        """
        K0 = np.zeros((self.ndof, self.ndof))

        elements = list(set(self.elements).difference(ignore))

        for elm in elements:
            dofs = list(elm.dof_global_index.values())
            try:
                K0[np.ix_(dofs, dofs)] += elm.K(frequency)
            except TypeError:
                K0[np.ix_(dofs, dofs)] += elm.K()

        return K0

    def Ksdt(self):
        """Dynamic stiffness matrix for an instance of a rotor.

        Stiffness matrix associated with the transient motion of the
        shaft and disks. It needs to be multiplied by the angular
        acceleration when considered in time dependent analyses.

        Returns
        -------
        Ksdt0 : np.ndarray
            Dynamic stiffness matrix for the rotor.

        Examples
        --------
        >>> rotor = rotor_example_6dof()
        >>> np.round(rotor.Ksdt()[:6, :6] * 1e3, 2)
        array([[  0.  , -23.  ,   0.  ,   0.48,   0.  ,   0.  ],
               [  0.  ,   0.  ,   0.  ,   0.  ,   0.  ,   0.  ],
               [  0.  ,   0.  ,   0.  ,   0.  ,   0.  ,   0.  ],
               [  0.  ,   0.  ,   0.  ,   0.  ,   0.  ,   0.  ],
               [  0.  ,  -0.48,   0.  ,   0.16,   0.  ,   0.  ],
               [  0.  ,   0.  ,   0.  ,   0.  ,   0.  ,   0.  ]])
        """
        Ksdt0 = np.zeros((self.ndof, self.ndof))

        for elm in self.shaft_elements:
            dofs = list(elm.dof_global_index.values())
            Ksdt0[np.ix_(dofs, dofs)] += elm.Kst()

        for elm in self.disk_elements:
            dofs = list(elm.dof_global_index.values())
            Ksdt0[np.ix_(dofs, dofs)] += elm.Kdt()

        return Ksdt0

    def C(self, frequency, ignore=[]):
        """Damping matrix for an instance of a rotor.

        Parameters
        ----------
        frequency : float
            Excitation frequency.
        ignore : list, optional
            List of elements to leave out of the matrix.

        Returns
        -------
        C0 : np.ndarray
            Damping matrix for the rotor.

        Examples
        --------
        >>> rotor = compressor_example()
        >>> rotor.C(0)[:4, :4]
        array([[0., 0., 0., 0.],
               [0., 0., 0., 0.],
               [0., 0., 0., 0.],
               [0., 0., 0., 0.]])
        """
        C0 = np.zeros((self.ndof, self.ndof))

        elements = list(set(self.elements).difference(ignore))

        for elm in elements:
            dofs = list(elm.dof_global_index.values())
            try:
                C0[np.ix_(dofs, dofs)] += elm.C(frequency)
            except TypeError:
                C0[np.ix_(dofs, dofs)] += elm.C()

        return C0

    def G(self):
        """Gyroscopic matrix for an instance of a rotor.

        Returns
        -------
        G0 : np.ndarray
            Gyroscopic matrix for the rotor.

        Examples
        --------
        >>> rotor = rotor_example()
        >>> rotor.G()[:4, :4]
        array([[ 0.        ,  0.01943344,  0.        , -0.00022681],
               [-0.01943344,  0.        ,  0.        ,  0.        ],
               [ 0.        ,  0.        ,  0.        ,  0.        ],
               [ 0.00022681,  0.        ,  0.        ,  0.        ]])
        """
        G0 = np.zeros((self.ndof, self.ndof))

        for elm in self.elements:
            dofs = list(elm.dof_global_index.values())
            G0[np.ix_(dofs, dofs)] += elm.G()

        return G0

    def A(self, speed=0, frequency=None, synchronous=False):
        """State space matrix for an instance of a rotor.

        Parameters
        ----------
        speed: float, optional
            Rotor speed.
            Default is 0.
        frequency : float, optional
            Excitation frequency. Default is rotor speed.
        synchronous : bool, optional
            If True a synchronous analysis is carried out.
            Default is False.

        Returns
        -------
        A : np.ndarray
            State space matrix for the rotor.

        Examples
        --------
        >>> rotor = rotor_example()
        >>> np.round(rotor.A()[75:83, :2]) + 0.
        array([[     0.,  10927.],
               [-10924.,      0.],
               [     0.,      0.],
               [  -174.,      0.],
               [     0.,   -174.],
               [     0.,      0.],
               [     0.,  10723.],
               [-10719.,      0.]])
        """
        if frequency is None:
            frequency = speed

        Z = np.zeros((self.ndof, self.ndof))
        I = np.eye(self.ndof)

        # fmt: off
        A = np.vstack(
            [np.hstack([Z, I]),
             np.hstack([la.solve(-self.M(frequency, synchronous=synchronous), self.K(frequency)),
                        la.solve(-self.M(frequency, synchronous=synchronous),
                                 (self.C(frequency) + self.G() * speed))])])
        # fmt: on

        return A

    def _check_frequency_array(self, frequency_range):
        """Verify if bearing elements coefficients are extrapolated.

        This method takes the frequency / speed range array applied to a particular
        method (run_campbell, run_freq_response) and checks if it's extrapolating the
        bearing rotordynamics coefficients.

        If any value of frequency_range argument is out of any bearing frequency
        parameter, the warning is raised.
        If none of the bearings has a frequency argument assigned, no warning will be
        raised.

        Parameters
        ----------
        frequency_range : array
            The array of frequencies or speeds used in particular method.

        Warnings
        --------
            It warns the user if the frequency_range causes the bearing coefficients
            to be extrapolated.
        """
        for bearing in self.bearing_elements:
            if bearing.frequency is not None:
                if (np.max(frequency_range) > max(bearing.frequency)) or (
                    np.min(frequency_range) < min(bearing.frequency)
                ):
                    warnings.warn(
                        "Extrapolating bearing coefficients. Be careful when post-processing the results."
                    )
                    break

    def _clustering_points(self, num_modes=12, num_points=10, modes=None, rtol=0.005):
        """Create an array with points clustered close to the natural frequencies.

        This method generates an automatic array to run frequency response analyses.
        The frequency points are calculated based on the damped natural frequencies and
        their respective damping ratios. The greater the damping ratio, the more spread
        the points are. If the damping ratio, for a given critical speed, is smaller
        than 0.005, it is redefined to be 0.005 (for this method only).

        Parameters
        ----------
        num_modes : int, optional
            The number of eigenvalues and eigenvectors to be calculated using ARPACK.
            It also defines the range for the output array, since the method generates
            points only for the critical speed calculated by run_critical_speed().
            Default is 12.
        num_points : int, optional
            The number of points generated for each critical speed.
            The method set the same number of points for slightly less and slightly
            higher than the natural circular frequency. It means there'll be num_points
            greater and num_points smaller than a given critical speed.
            num_points may be between 2 and 12. Anything above this range defaults
            to 10 and anything below this range defaults to 4.
            The default is 10.
        modes : list, optional
            Modes that will be used to calculate the frequency response.
            The possibilities are limited by the num_modes argument.
            (all modes will be used if a list is not given).
        rtol : float, optional
            Tolerance (relative) for termination. Applied to scipy.optimize.newton in
            run_critical_speed() method.
            Default is 0.005 (0.5%).

        Returns
        -------
        speed_range : array
            Range of frequencies (or speed).

        Examples
        --------
        >>> rotor = rotor_example()
        >>> speed_range = rotor._clustering_points(num_modes=12, num_points=5)
        >>> speed_range.shape
        (61,)
        """
        critical_speeds = self.run_critical_speed(num_modes=num_modes, rtol=rtol)
        omega = critical_speeds._wd
        damping = critical_speeds.damping_ratio
        damping = np.array([d if d >= 0.005 else 0.005 for d in damping])

        if num_points > 12:
            num_points = 10
        elif num_points < 2:
            num_points = 4

        if modes is not None:
            omega = omega[modes]
            damping = damping[modes]

        a = np.zeros((len(omega), num_points))
        for i in range(len(omega)):
            for j in range(num_points):
                b = 2 * (num_points - j + 1) / (num_points - 1)
                a[i, j] = 1 + damping[i] ** b

        omega = omega.reshape((len(omega), 1))
        speed_range = np.sort(np.ravel(np.concatenate((omega / a, omega * a))))
        speed_range = np.insert(speed_range, 0, 0)

        return speed_range

    @staticmethod
    def _index(eigenvalues):
        """Generate indexes to sort eigenvalues and eigenvectors.

        Function used to generate an index that will sort
        eigenvalues and eigenvectors based on the imaginary (wd)
        part of the eigenvalues. Positive eigenvalues will be
        positioned at the first half of the array.

        Parameters
        ----------
        eigenvalues: array
            Array with the eigenvalues.

        Returns
        -------
        idx:
            An array with indices that will sort the
            eigenvalues and eigenvectors.

        Examples
        --------
        >>> rotor = rotor_example()
        >>> evalues, evectors = rotor._eigen(0, sorted_=True, sparse=False)
        >>> idx = rotor._index(evalues)
        >>> idx[:6] # doctest: +ELLIPSIS
        array([0, 1, 2, 3, 4, ...
        """
        # avoid float point errors when sorting
        evals_truncated = np.around(eigenvalues, decimals=10)
        a = np.imag(evals_truncated)  # First column
        b = np.absolute(evals_truncated)  # Second column
        ind = np.lexsort((b, a))  # Sort by imag (wd), then by absolute (wn)
        # Positive eigenvalues first
        positive = [i for i in ind[len(a) // 2 :]]
        negative = [i for i in ind[: len(a) // 2]]

        idx = np.array([*positive, *negative])

        return idx

    @check_units
    def _eigen(
        self,
        speed,
        num_modes=12,
        frequency=None,
        sorted_=True,
        A=None,
        sparse=None,
        synchronous=False,
    ):
        """Calculate eigenvalues and eigenvectors.

        This method will return the eigenvalues and eigenvectors of the
        state space matrix A, sorted by the index method which considers
        the imaginary part (wd) of the eigenvalues for sorting.
        To avoid sorting use sorted_=False

        Parameters
        ----------
        speed : float, pint.Quantity
            Rotor speed. Default unit is rad/s.
        num_modes : int, optional
            The number of eigenvalues and eigenvectors to be calculated using ARPACK.
            If sparse=True, it determines the number of eigenvalues and eigenvectors
            to be calculated. It must be smaller than Rotor.ndof - 1. It is not
            possible to compute all eigenvectors of a matrix with ARPACK.
            If sparse=False, num_modes does not have any effect over the method.
            Default is 12.
        frequency: float, pint.Quantity
            Excitation frequency. Default units is rad/s.
        sorted_ : bool, optional
            Sort considering the imaginary part (wd).
            Default is True.
        A : np.array, optional
            Matrix for which eig will be calculated.
            Defaul is the rotor A matrix.
        sparse : bool, optional
            If True, eigenvalues are computed using ARPACK. If False, they are
            computed with `scipy.linalg.eig()`. When sparse is False, eigenvalues
            are filtered to exclude rigid body modes. If sparse is None, no filtering
            is applied. Default is None.
        synchronous : bool, optional
            If True a synchronous analysis is carried out.
            Default is False.

        Returns
        -------
        evalues: array
            An array with the eigenvalues
        evectors array
            An array with the eigenvectors

        Examples
        --------
        >>> rotor = rotor_example()
        >>> evalues, evectors = rotor._eigen(0, sparse=False)
        >>> evalues[0].imag # doctest: +ELLIPSIS
        91.796...
        """
        if A is None:
            A = self.A(speed=speed, frequency=frequency, synchronous=synchronous)

        filter_eigenpairs = lambda values, vectors, indices: (
            values[indices],
            vectors[:, indices],
        )

        if synchronous:
            evalues, evectors = la.eig(A)

            idx = np.where(np.imag(evalues) != 0)[0]
            evalues, evectors = filter_eigenpairs(evalues, evectors, idx)
            idx = np.where(np.abs(np.real(evalues) / np.imag(evalues)) < 1000)[0]
            evalues, evectors = filter_eigenpairs(evalues, evectors, idx)
        else:
            if sparse:
                try:
                    evalues, evectors = las.eigs(
                        A,
                        k=min(2 * num_modes, max(num_modes, A.shape[0] - 2)),
                        sigma=1,
                        which="LM",
                        v0=np.ones(A.shape[0]),
                    )
                except las.ArpackError:
                    evalues, evectors = la.eig(A)
            else:
                evalues, evectors = la.eig(A)

        if sparse is not None and not synchronous:
            idx = np.where(np.abs(evalues) > 1e-1)[0]
            evalues, evectors = filter_eigenpairs(evalues, evectors, idx)

        if sorted_:
            idx = self._index(evalues)
            evalues, evectors = filter_eigenpairs(evalues, evectors, idx)

        return evalues, evectors

    def _lti(self, speed, frequency=None):
        """Continuous-time linear time invariant system.

        This method is used to create a Continuous-time linear
        time invariant system for the mdof system.
        From this system we can obtain poles, impulse response,
        generate a bode, etc.

        Parameters
        ----------
        speed: float
            Rotor speed.
        frequency: float, optional
            Excitation frequency.
            Default is rotor speed.

        Returns
        -------
        sys : StateSpaceContinuous
            Space State Continuos with A, B, C and D matrices

        Example
        -------
        >>> rotor = rotor_example()
        >>> A = rotor._lti(speed=0).A
        >>> B = rotor._lti(speed=0).B
        >>> C = rotor._lti(speed=0).C
        >>> D = rotor._lti(speed=0).D
        """
        Z = np.zeros((self.ndof, self.ndof))
        I = np.eye(self.ndof)

        # x' = Ax + Bu
        B2 = I
        if frequency is None:
            frequency = speed
        A = self.A(speed=speed, frequency=frequency)
        # fmt: off
        B = np.vstack([Z,
                       la.solve(self.M(frequency), B2)])
        # fmt: on

        # y = Cx + Du
        # Observation matrices
        Cd = I
        Cv = Z
        Ca = Z

        # fmt: off
        C = np.hstack((Cd - Ca @ la.solve(self.M(frequency), self.K(frequency)),
                       Cv - Ca @ la.solve(self.M(frequency), self.C(frequency))))
        # fmt: on
        D = Ca @ la.solve(self.M(frequency), B2)

        sys = signal.lti(A, B, C, D)

        return sys

    def _pseudo_modal(self, speed, num_modes):
        """Pseudo-modal method.

        This method can be used to apply modal transformation to reduce model
        of the rotor system.

        Parameters
        ----------
        speed : float
            Rotor speed.
        num_modes : int
            The number of eigenvectors to consider in the modal transformation
            with model reduction.

        Returns
        -------
        matrix_to_modal : callable
            Function to transform a square matrix from physical to modal space.
        vector_to_modal : callable
            Function to transform a vector from physical to modal space.
        vector_from_modal : callable
            Function to transform a vector from modal to physical space.

        Examples
        --------
        >>> import ross as rs
        >>> rotor = rs.rotor_example()
        >>> size = 10000
        >>> node = 3
        >>> speed = 500.0
        >>> t = np.linspace(0, 10, size)
        >>> F = np.zeros((size, rotor.ndof))
        >>> F[:, rotor.number_dof * node + 0] = 10 * np.cos(2 * t)
        >>> F[:, rotor.number_dof * node + 1] = 10 * np.sin(2 * t)
        >>> get_array = rotor._pseudo_modal(speed, num_modes=12)
        >>> F_modal = get_array[1](F.T).T
        >>> la.norm(F_modal) # doctest: +ELLIPSIS
        195.466...
        """

        M = self.M(speed)
        K_aux = self.K(speed)

        # Remove cross-coupled coefficients of bearing stiffness matrix
        rmv_cross_coeffs = [[0, 1, 0], [1, 0, 0], [0, 0, 0]]

        for elm in self.bearing_elements:
            dofs = list(elm.dof_global_index.values())
            K_aux[np.ix_(dofs, dofs)] -= elm.K(speed) * rmv_cross_coeffs

        _, modal_matrix = la.eigh(K_aux, M)
        modal_matrix = modal_matrix[:, :num_modes]

        matrix_to_modal = lambda array: (modal_matrix.T @ array) @ modal_matrix
        vector_to_modal = lambda array: modal_matrix.T @ array
        vector_from_modal = lambda array: modal_matrix @ array

        return matrix_to_modal, vector_to_modal, vector_from_modal

    def transfer_matrix(self, speed=None, frequency=None, modes=None):
        """Calculate the fer matrix for the frequency response function (FRF).

        Paramenters
        -----------
        frequency : float, optional
            Excitation frequency. Default is rotor speed.
        speed : float, optional
            Rotating speed. Default is rotor speed (frequency).
        modes : list, optional
            List with modes used to calculate the matrix.
            (all modes will be used if a list is not given).

        Returns
        -------
        H : matrix
            System transfer matrix

        Example
        -------
        >>> rotor = rotor_example()
        >>> speed = 100.0
        >>> H = rotor.transfer_matrix(speed=speed)
        """
        lti = self._lti(speed=speed)
        B = lti.B
        C = lti.C
        D = lti.D

        # calculate eigenvalues and eigenvectors using la.eig to get
        # left and right eigenvectors.
        evals, psi = self._eigen(speed=speed, frequency=frequency)

        psi_inv = la.inv(psi)

        if modes is not None:
            n = self.ndof  # n dof -> number of modes
            m = len(modes)  # -> number of desired modes
            # idx to get each evalue/evector and its conjugate
            idx = np.zeros((2 * m), int)
            idx[0:m] = modes  # modes
            idx[m:] = range(2 * n)[-m:]  # conjugates (see how evalues are ordered)
            evals = evals[np.ix_(idx)]
            psi = psi[np.ix_(range(2 * n), idx)]
            psi_inv = psi_inv[np.ix_(idx, range(2 * n))]

        diag = np.diag([1 / (1j * speed - lam) for lam in evals])

        H = C @ psi @ diag @ psi_inv @ B + D

        return H

    def run_freq_response(
        self,
        speed_range=None,
        modes=None,
        cluster_points=False,
        num_modes=12,
        num_points=10,
        rtol=0.005,
    ):
        """Frequency response for a mdof system.

        This method returns the frequency response for a mdof system given a range of
        frequencies and the modes that will be used.

        Available plotting methods:
            .plot()
            .plot_magnitude()
            .plot_phase()
            .plot_polar_bode()
            .plot_sensitivity()

        Parameters
        ----------
        speed_range : array, optional
            Array with the desired range of frequencies.
            Default is 0 to 1.5 x highest damped natural frequency.
        modes : list, optional
            Modes that will be used to calculate the frequency response
            (all modes will be used if a list is not given).
        cluster_points : bool, optional
            boolean to activate the automatic frequency spacing method. If True, the
            method uses _clustering_points() to create an speed_range.
            Default is False
        num_points : int, optional
            The number of points generated per critical speed.
            The method set the same number of points for slightly less and slightly
            higher than the natural circular frequency. It means there'll be num_points
            greater and num_points smaller than a given critical speed.
            num_points may be between 2 and 12. Anything above this range defaults
            to 10 and anything below this range defaults to 4.
            The default is 10.
        num_modes
            The number of eigenvalues and eigenvectors to be calculated using ARPACK.
            It also defines the range for the output array, since the method generates
            points only for the critical speed calculated by run_critical_speed().
            Default is 12.
        rtol : float, optional
            Tolerance (relative) for termination. Applied to scipy.optimize.newton to
            calculate the approximated critical speeds.
            Default is 0.005 (0.5%).

        Returns
        -------
        results : ross.FrequencyResponseResults
            For more information on attributes and methods available see:
            :py:class:`ross.FrequencyResponseResults`

        Examples
        --------
        >>> import ross as rs
        >>> rotor = rs.rotor_example()
        >>> speed = np.linspace(0, 1000, 101)
        >>> response = rotor.run_freq_response(speed_range=speed)

        Return the response amplitude
        >>> abs(response.freq_resp) # doctest: +ELLIPSIS
        array([[[1.00000000e-06, 1.00261725e-06, 1.01076952e-06, ...

        Return the response phase
        >>> np.angle(response.freq_resp) # doctest: +ELLIPSIS
        array([[[...

        Using clustered points option.
        Set `cluster_points=True` and choose how many modes the method must search and
        how many points to add just before and after each critical speed.

        >>> response = rotor.run_freq_response(cluster_points=True, num_points=5)
        >>> response.speed_range.shape
        (61,)

        Selecting the disirable modes, if you want a reduced model:
        >>> response = rotor.run_freq_response(speed_range=speed, modes=[0, 1, 2, 3, 4])
        >>> abs(response.freq_resp) # doctest: +ELLIPSIS
        array([[[2.00154633e-07, 2.02422522e-07, 2.09522044e-07, ...

        Plotting frequency response function:
        >>> fig = response.plot(inp=13, out=13)

        To plot velocity and acceleration responses, you must change amplitude_units
        from "[length]/[force]" units to "[speed]/[force]" or "[acceleration]/[force]"
        respectively

        Plotting velocity response
        >>> fig = response.plot(inp=13, out=13, amplitude_units="m/s/N")

        Plotting acceleration response
        >>> fig = response.plot(inp=13, out=13, amplitude_units="m/s**2/N")
        """
        if speed_range is None:
            if not cluster_points:
                modal = self.run_modal(0)
                speed_range = np.linspace(0, max(modal.evalues.imag) * 1.5, 1000)
            else:
                speed_range = self._clustering_points(
                    num_modes, num_points, modes, rtol
                )

        self._check_frequency_array(speed_range)

        freq_resp = np.empty((self.ndof, self.ndof, len(speed_range)), dtype=complex)
        velc_resp = np.empty((self.ndof, self.ndof, len(speed_range)), dtype=complex)
        accl_resp = np.empty((self.ndof, self.ndof, len(speed_range)), dtype=complex)

        for i, speed in enumerate(speed_range):
            H = self.transfer_matrix(speed=speed, modes=modes)
            freq_resp[..., i] = H
            velc_resp[..., i] = 1j * speed * H
            accl_resp[..., i] = -(speed**2) * H

        results = FrequencyResponseResults(
            freq_resp=freq_resp,
            velc_resp=velc_resp,
            accl_resp=accl_resp,
            speed_range=speed_range,
            number_dof=self.number_dof,
        )

        return results

    def run_amb_sensitivity(
        self, compute_sensitivity_at, frequency_response_result=None, speed_range=None
    ):
        """Compute the sensitivity for each magnetic bearing.

        This method computes the sensitivity associated with the magnetic bearings in the rotor. The sensitivity is
        calculated for each frequency point in the provided frequency response or speed range.

        Parameters
        ----------
        compute_sensitivity_at : dict
            Dictionary defining the input and output degrees of freedom (DOFs) for
            sensitivity computation. The keys should be the tags of the magnetic bearings,
            and the values should be dictionaries with "inp" and "out" keys indicating
            the input and output DOFs. For example:

            >>> compute_sensitivity_at = {"Bearing 1": {"inp": 0, "out": 1}, "Bearing 2": {"inp": 3, "out": 2}}

        frequency_response_result : ross.FrequencyResponseResults, optional
            Pre-computed frequency response of the rotor. If not provided, the
            method will calculate it using the `speed_range` parameter.
        speed_range : array, optional
            Array with the desired range of frequencies. If `frequency_response_result`
            is not provided, the method will use this parameter to calculate the
            frequency response.

        Returns
        -------
        results : ross.SensitivityResults
            An instance of the `SensitivityResults` class containing the computed
            sensitivities. For more information on attributes and methods, see:
            :py:class:`ross.SensitivityResults`

        Raises
        ------
        AttributeError
            If there are no magnetic bearings in the rotor model.
        KeyError
            If an invalid magnetic bearing tag is provided.
        RuntimeError
            If neither `frequency_response_result` nor `speed_range` is provided.

        Examples
        --------
        >>> import ross as rs
        >>> rotor = rs.rotor_amb_example()
        >>> speed_range = np.linspace(0, 1000, 10)
        >>> compute_sensitivity_at = {"Bearing 0": {"inp": 9, "out": 9}}
        >>> response = rotor.run_freq_response(speed_range=speed_range)
        >>> sensitivity_results = rotor.run_amb_sensitivity(compute_sensitivity_at, frequency_response_result=response)

        You can also pass the speed range directly:

        >>> sensitivity_results = rotor.run_amb_sensitivity(compute_sensitivity_at, speed_range=speed_range)

        The `sensitivity_results` object can then be used to access the computed
        sensitivities or plot them using the `plot()` method.

        >>> fig = sensitivity_results.plot()
        """
        # List AMBs associated with the rotor
        ambs = {}
        for bearing in self.bearing_elements:
            if isinstance(bearing, MagneticBearingElement):
                ambs[bearing.tag] = bearing

        if len(ambs) == 0:
            raise AttributeError(
                "There are no magnetic bearings in the rotor, so it is not possible to compute sensitivity."
            )

        # Check if the tags provided are valid
        for amb_tag in compute_sensitivity_at.keys():
            try:
                ambs[amb_tag]
            except KeyError:
                raise KeyError(f"No AMB found associated with tag {amb_tag}.")

        # Getting the frequency response if necessary
        if frequency_response_result is None:
            if speed_range is not None:
                frequency_response_result = self.run_freq_response(speed_range)
            else:
                raise RuntimeError(
                    "In order for the sensitivity to be calculated, it is necessary to provide the "
                    "frequency response (via the frequency_response_result parameter) or the speed "
                    "range in which it should be computed (via the speed_range parameter)."
                )

        # Computing sensitivity
        freq_resp = frequency_response_result.freq_resp
        speed_range = frequency_response_result.speed_range

        max_abs_sensitivities, sensitivities = compute_sensitivity(
            speed_range, freq_resp, compute_sensitivity_at, ambs
        )

        results = SensitivityResults(
            max_abs_sensitivities=max_abs_sensitivities,
            sensitivities=sensitivities,
            compute_sensitivity_at=compute_sensitivity_at,
            speed_range=speed_range,
            number_dof=self.number_dof,
        )

        return results

    def run_forced_response(
        self,
        force=None,
        speed_range=None,
        modes=None,
        cluster_points=False,
        num_modes=12,
        num_points=10,
        rtol=0.005,
        unbalance=None,
    ):
        """Forced response for a mdof system.

        This method returns the unbalanced response for a mdof system
        given magnitude and phase of the unbalance, the node where it's
        applied and a frequency range.

        Available plotting methods:
            .plot()
            .plot_magnitude()
            .plot_phase()
            .plot_polar_bode()
            .plot_deflected_shape()
            .plot_bending_moment()
            .plot_deflected_shape_3d()
            .plot_deflected_shape_2d()

        Parameters
        ----------
        force : list, array
            Unbalance force in each degree of freedom for each value in omega
        speed_range : list, array
            Array with the desired range of frequencies
        modes : list, optional
            Modes that will be used to calculate the frequency response
            (all modes will be used if a list is not given).
        unbalance : array, optional
            Array with the unbalance data (node, magnitude and phase) to be plotted
            with deflected shape. This argument is set only if running an unbalance
            response analysis.
            Default is None.
        cluster_points : bool, optional
            boolean to activate the automatic frequency spacing method. If True, the
            method uses _clustering_points() to create an speed_range.
            Default is False
        num_points : int, optional
            The number of points generated per critical speed.
            The method set the same number of points for slightly less and slightly
            higher than the natural circular frequency. It means there'll be num_points
            greater and num_points smaller than a given critical speed.
            num_points may be between 2 and 12. Anything above this range defaults
            to 10 and anything below this range defaults to 4.
            The default is 10.
        num_modes
            The number of eigenvalues and eigenvectors to be calculated using ARPACK.
            It also defines the range for the output array, since the method generates
            points only for the critical speed calculated by run_critical_speed().
            Default is 12.
        rtol : float, optional
            Tolerance (relative) for termination. Applied to scipy.optimize.newton to
            calculate the approximated critical speeds.
            Default is 0.005 (0.5%).

        Returns
        -------
        results : ross.ForcedResponseResults
            For more information on attributes and methods available see:
            :py:class:`ross.ForcedResponseResults`

        Examples
        --------
        >>> rotor = rotor_example()
        >>> speed = np.linspace(0, 1000, 101)
        >>> force = rotor._unbalance_force(3, 10.0, 0.0, speed)
        >>> resp = rotor.run_forced_response(force=force, speed_range=speed)
        >>> abs(resp.forced_resp) # doctest: +ELLIPSIS
        array([[0.00000000e+00, 5.06073311e-04, 2.10044826e-03, ...

        Using clustered points option.
        Set `cluster_points=True` and choose how many modes the method must search and
        how many points to add just before and after each critical speed.

        >>> response = rotor.run_forced_response(
        ...     force=force, cluster_points=True, num_modes=12, num_points=5
        ... )
        >>> response.speed_range.shape
        (61,)
        """
        if speed_range is None:
            if cluster_points:
                speed_range = self._clustering_points(
                    num_modes, num_points, modes, rtol
                )

        freq_resp = self.run_freq_response(
            speed_range, modes, cluster_points, num_modes, num_points, rtol
        )

        forced_resp = np.zeros((self.ndof, len(freq_resp.speed_range)), dtype=complex)
        velc_resp = np.zeros((self.ndof, len(freq_resp.speed_range)), dtype=complex)
        accl_resp = np.zeros((self.ndof, len(freq_resp.speed_range)), dtype=complex)

        for i in range(len(freq_resp.speed_range)):
            forced_resp[:, i] = freq_resp.freq_resp[..., i] @ force[..., i]
            velc_resp[:, i] = freq_resp.velc_resp[..., i] @ force[..., i]
            accl_resp[:, i] = freq_resp.accl_resp[..., i] @ force[..., i]

        forced_resp = ForcedResponseResults(
            rotor=self,
            forced_resp=forced_resp,
            velc_resp=velc_resp,
            accl_resp=accl_resp,
            speed_range=speed_range,
            unbalance=unbalance,
        )

        return forced_resp

    def _unbalance_force(self, node, magnitude, phase, omega):
        """Calculate unbalance forces.

        This is an auxiliary function the calculate unbalance forces. It takes the
        force magnitude and phase and generate an array with complex values of forces
        on each degree degree of freedom of the given node.

        Parameters
        ----------
        node : int
            Node where the unbalance is applied.
        magnitude : float
            Unbalance magnitude (kg.m)
        phase : float
            Unbalance phase (rad)
        omega : list, float
            Array with the desired range of frequencies

        Returns
        -------
        F0 : list
            Unbalance force in each degree of freedom for each value in omega

        Examples
        --------
        >>> rotor = rotor_example()
        >>> speed = np.linspace(0, 1000, 101)
        >>> rotor._unbalance_force(3, 10.0, 0.0, speed)[18] # doctest: +ELLIPSIS
        array([0.000e+00+0.j, 1.000e+03+0.j, 4.000e+03+0.j, ...
        """
        F0 = np.zeros((self.ndof, len(omega)), dtype=np.complex128)

        b0 = np.zeros((self.number_dof), dtype=np.complex128)
        b0[0] = magnitude * np.exp(1j * phase)
        b0[1] = -1j * magnitude * np.exp(1j * phase)
        # b0[2] 1j*(Id - Ip)*beta*np.exp(1j*gamma)

        n0 = self.number_dof * node
        n1 = n0 + self.number_dof
        for i, w in enumerate(omega):
            F0[n0:n1, i] += w**2 * b0

        return F0

    @check_units
    def run_unbalance_response(
        self,
        node,
        unbalance_magnitude,
        unbalance_phase,
        frequency=None,
        modes=None,
        cluster_points=False,
        num_modes=12,
        num_points=10,
        rtol=0.005,
    ):
        """Unbalanced response for a mdof system.

        This method returns the unbalanced response for a mdof system
        given magnitide and phase of the unbalance, the node where it's
        applied and a frequency range.

        Available plotting methods:
            .plot()
            .plot_magnitude()
            .plot_phase()
            .plot_polar_bode()
            .plot_deflected_shape()
            .plot_bending_moment()
            .plot_deflected_shape_3d()
            .plot_deflected_shape_2d()

        Parameters
        ----------
        node : list, int
            Node where the unbalance is applied.
        unbalance_magnitude : list, float, pint.Quantity
            Unbalance magnitude (kg.m).
        unbalance_phase : list, float, pint.Quantity
            Unbalance phase (rad).
        frequency : list, pint.Quantity
            List with the desired range of frequencies (rad/s).
        modes : list, optional
            Modes that will be used to calculate the frequency response
            (all modes will be used if a list is not given).
        cluster_points : bool, optional
            boolean to activate the automatic frequency spacing method. If True, the
            method uses _clustering_points() to create an speed_range.
            Default is False
        num_points : int, optional
            The number of points generated per critical speed.
            The method set the same number of points for slightly less and slightly
            higher than the natural circular frequency. It means there'll be num_points
            greater and num_points smaller than a given critical speed.
            num_points may be between 2 and 12. Anything above this range defaults
            to 10 and anything below this range defaults to 4.
            The default is 10.
        num_modes
            The number of eigenvalues and eigenvectors to be calculated using ARPACK.
            It also defines the range for the output array, since the method generates
            points only for the critical speed calculated by run_critical_speed().
            Default is 12.
        rtol : float, optional
            Tolerance (relative) for termination. Applied to scipy.optimize.newton to
            calculate the approximated critical speeds.
            Default is 0.005 (0.5%).

        Returns
        -------
        results : ross.ForcedResponseResults
            For more information on attributes and methods available see:
            :py:class:`ross.ForcedResponseResults`

        Examples
        --------
        >>> import ross as rs
        >>> rotor = rs.rotor_example()
        >>> speed = np.linspace(0, 1000, 101)
        >>> response = rotor.run_unbalance_response(node=3,
        ...                                         unbalance_magnitude=10.0,
        ...                                         unbalance_phase=0.0,
        ...                                         frequency=speed)

        Return the response amplitude
        >>> abs(response.forced_resp) # doctest: +ELLIPSIS
        array([[0.00000000e+00, 5.06073311e-04, 2.10044826e-03, ...

        Return the response phase
        >>> np.angle(response.forced_resp) # doctest: +ELLIPSIS
        array([[ 0.00000000e+00, ...

        Using clustered points option.
        Set `cluster_points=True` and choose how many modes the method must search and
        how many points to add just before and after each critical speed.

        >>> response2 = rotor.run_unbalance_response(
        ...     node=3, unbalance_magnitude=0.01, unbalance_phase=0.0, cluster_points=True, num_points=5
        ... )
        >>> response2.speed_range.shape
        (61,)

        plot unbalance response:
        >>> probe_node = 3
        >>> probe_angle = np.pi / 2
        >>> probe_tag = "my_probe"  # optional
        >>> fig = response.plot(probe=[rs.Probe(probe_node, probe_angle, tag=probe_tag)])

        plot response for major or minor axis:
        >>> probe_node = 3
        >>> probe_angle = "major"   # for major axis
        >>> # probe_angle = "minor" # for minor axis
        >>> probe_tag = "my_probe"  # optional
        >>> fig = response.plot(probe=[rs.Probe(probe_node, probe_angle, tag=probe_tag)])

        To plot velocity and acceleration responses, you must change amplitude_units
        from "[length]" units to "[length]/[time]" or "[length]/[time] ** 2" respectively
        Plotting velocity response
        >>> fig = response.plot(
        ...     probe=[rs.Probe(probe_node, probe_angle)],
        ...     amplitude_units="m/s"
        ... )

        Plotting acceleration response
        >>> fig = response.plot(
        ...     probe=[rs.Probe(probe_node, probe_angle)],
        ...     amplitude_units="m/s**2"
        ... )

        Plotting deflected shape configuration
        Speed value must be in speed_range.
        >>> value = 600
        >>> fig = response.plot_deflected_shape(speed=value)
        """
        if frequency is None:
            if cluster_points:
                frequency = self._clustering_points(num_modes, num_points, modes, rtol)

        force = np.zeros((self.ndof, len(frequency)), dtype=complex)

        try:
            for n, m, p in zip(node, unbalance_magnitude, unbalance_phase):
                force += self._unbalance_force(n, m, p, frequency)
        except TypeError:
            force = self._unbalance_force(
                node, unbalance_magnitude, unbalance_phase, frequency
            )

        # fmt: off
        ub = np.vstack((node, unbalance_magnitude, unbalance_phase))
        forced_response = self.run_forced_response(
            force, frequency, modes, cluster_points, num_modes, num_points, rtol, ub
        )
        # fmt: on

        return forced_response

    def integrate_system(self, speed, F, t, **kwargs):
        """Time integration for a rotor system.

        This method returns the time response for a rotor given a force, time and
        speed based on time integration with the Newmark method.

        Parameters
        ----------
        speed : float or array_like
            Rotor speed.
        F : ndarray
            Force array (needs to have the same length as time array).
        t : ndarray
            Time array.
        **kwargs : optional
            Additional keyword arguments can be passed to define the parameters
            of the Newmark method if it is used (e.g. `gamma`, `beta`, `tol`, ...).
            See `newmark` for more details. Other optional arguments are listed
            below.
        num_modes : int, optional
            If `num_modes` is passed as argument, the pseudo-modal method is applied reducing
            the model to the chosen number of modes.
        add_to_RHS : callable, optional
            An optional function that computes and returns an additional array to be added to
            the right-hand side of the equation of motion. This function should take the time
            step number as argument, and can take optional arguments corresponding to the current
            state of the rotor system, including the displacements `disp_resp`, velocities
            `velc_resp`, and acceleration `accl_resp`. It should return an array of the same
            length as the degrees of freedom of the rotor system `rotor.ndof`. This function
            allows for the incorporation of supplementary terms or external effects in the rotor
            system dynamics beyond the specified force input during the time integration process.

        Returns
        -------
        t : ndarray
            Time values for the output.
        yout : ndarray
            System response.

        Examples
        --------
        >>> import ross as rs
        >>> rotor = rs.compressor_example()
        >>> size = 10000
        >>> node = 3
        >>> speed = 500.0
        >>> accel = 0.0
        >>> t = np.linspace(0, 10, size)
        >>> F = np.zeros((size, rotor.ndof))
        >>> F[:, rotor.number_dof * node + 0] = 10 * np.cos(2 * t)
        >>> F[:, rotor.number_dof * node + 1] = 10 * np.sin(2 * t)
        >>> t, yout = rotor.integrate_system(speed, F, t)
        Running direct method
        >>> yout[:, rotor.number_dof * node + 1] # doctest: +ELLIPSIS
        array([0.00000000e+00, 2.07239823e-10, 7.80952429e-10, ...,
               1.21848307e-07, 1.21957287e-07, 1.22065778e-07])
        """

        # Check if speed is array
        try:
            speed_is_array = len(set(speed)) > 1
            speed_ref = np.mean(speed)
        except:
            speed_is_array = False
            speed_ref = speed

        # Check if the pseudo-modal method has to be applied
        num_modes = kwargs.get("num_modes")

        if num_modes and num_modes > 0:
            print("Running pseudo-modal method, number of modes =", num_modes)
            get_array = self._pseudo_modal(speed_ref, num_modes)
        else:
            print("Running direct method")
            return_array = lambda array: array
            get_array = [return_array for j in range(3)]

        # Assemble matrices
        M = get_array[0](kwargs.get("M", self.M()))
        C2 = get_array[0](kwargs.get("G", self.G()))
        K2 = get_array[0](kwargs.get("Ksdt", self.Ksdt()))
        F = get_array[1](F.T).T

        # Consider any additional RHS function (extra forces)
        add_to_RHS = kwargs.get("add_to_RHS")

        if add_to_RHS is None:
            forces = lambda step, **curr_state: F[step, :]
        else:
            forces = lambda step, **curr_state: F[step, :] + get_array[1](
                add_to_RHS(
                    step,
                    time_step=curr_state.get("dt"),
                    disp_resp=get_array[2](curr_state.get("y")),
                    velc_resp=get_array[2](curr_state.get("ydot")),
                    accl_resp=get_array[2](curr_state.get("y2dot")),
                )
            )

        # Depending on the conditions of the analysis,
        # one of the three options below will be chosen.
        if speed_is_array:
            accel = np.gradient(speed, t)

            brgs_with_var_coeffs = [
                brg for brg in self.bearing_elements if brg.frequency is not None
            ]

            if len(brgs_with_var_coeffs):  # Option 1
                if kwargs.get("C") or kwargs.get("K"):
                    raise Warning(
                        "The bearing coefficients vary with speed. Therefore, C and K matrices are not being replaced by the matrices defined as input arguments."
                    )

                C0 = self.C(speed_ref, ignore=brgs_with_var_coeffs)
                K0 = self.K(speed_ref, ignore=brgs_with_var_coeffs)

                def rotor_system(step, **current_state):
                    Cb, Kb = assemble_C_K_matrices(
                        brgs_with_var_coeffs, np.copy(C0), np.copy(K0), speed[step]
                    )

                    C1 = get_array[0](Cb)
                    K1 = get_array[0](Kb)

                    return (
                        M,
                        C1 + C2 * speed[step],
                        K1 + K2 * accel[step],
                        forces(step, **current_state),
                    )

            else:  # Option 2
                C1 = get_array[0](kwargs.get("C", self.C(speed_ref)))
                K1 = get_array[0](kwargs.get("K", self.K(speed_ref)))

                rotor_system = lambda step, **current_state: (
                    M,
                    C1 + C2 * speed[step],
                    K1 + K2 * accel[step],
                    forces(step, **current_state),
                )

        else:  # Option 3
            C1 = get_array[0](kwargs.get("C", self.C(speed_ref)))
            K1 = get_array[0](kwargs.get("K", self.K(speed_ref)))

            rotor_system = lambda step, **current_state: (
                M,
                C1 + C2 * speed_ref,
                K1,
                forces(step, **current_state),
            )

        size = len(M)
        response = newmark(rotor_system, t, size, **kwargs)
        yout = get_array[2](response.T).T
        return t, yout

    def time_response(self, speed, F, t, ic=None, method="default", **kwargs):
        """Time response for a rotor.

        This method returns the time response for a rotor
        given a force, time and initial conditions.

        Parameters
        ----------
        speed : float or array_like
            Rotor speed. Automatically, the Newmark method is chosen if `speed`
            has an array_like type.
        F : array
            Force array (needs to have the same length as time array).
        t : array
            Time array. (must have the same length than lti.B matrix)
        ic : array, optional
            The initial conditions on the state vector (zero by default).
        method : str, optional
            The Newmark method can be chosen by setting `method='newmark'`.
        **kwargs : optional
            Additional keyword arguments can be passed to define the parameters
            of the Newmark method if it is used (e.g. gamma, beta, tol, ...).
            See `ross.utils.newmark` for more details.
            Other keyword arguments can also be passed to be used in numerical
            integration (e.g. num_modes, add_to_RHS).
            See `Rotor.integrate_system` for more details.

        Returns
        -------
        t : array
            Time values for the output.
        yout : array
            System response.
        xout : array
            Time evolution of the state vector.

        Examples
        --------
        >>> rotor = rotor_example()
        >>> speed = 0
        >>> size = 28
        >>> t = np.linspace(0, 5, size)
        >>> F = np.ones((size, rotor.ndof))
        >>> rotor.time_response(speed, F, t) # doctest: +ELLIPSIS
        (array([0.        , 0.18518519, 0.37037037, ...
        """
        speed_is_array = isinstance(speed, (list, tuple, np.ndarray))

        if speed_is_array or method.lower() == "newmark":
            t_, yout = self.integrate_system(speed, F, t, **kwargs)
            return t_, yout, []

        else:
            lti = self._lti(speed)
            return signal.lsim(lti, F, t, X0=ic)

    def plot_rotor(self, nodes=1, check_sld=False, length_units="m", **kwargs):
        """Plot a rotor object.

        This function will take a rotor object and plot its elements representation
        using Plotly.

        Parameters
        ----------
        nodes : int, optional
            Increment that will be used to plot nodes label.
        check_sld : bool
            If True, checks the slenderness ratio for each element.
            The shaft elements which has a slenderness ratio < 1.6 will be displayed in
            yellow color.
        length_units : str, optional
            length units to length and diameter.
            Default is 'm'.
        kwargs : optional
            Additional key word arguments can be passed to change the plot layout only
            (e.g. width=1000, height=800, ...).
            *See Plotly Python Figure Reference for more information.

        Returns
        -------
        fig : plotly.graph_objects.Figure
            The figure object with the rotor representation.

        Example
        -------
        >>> import ross as rs
        >>> rotor = rs.rotor_example()
        >>> figure = rotor.plot_rotor()
        """
        SR = [
            shaft.slenderness_ratio
            for shaft in self.shaft_elements
            if shaft.slenderness_ratio < 1.6
        ]

        if check_sld:
            if len(SR):
                warnings.warn(
                    "The beam elements "
                    + str(SR)
                    + " have slenderness ratio (G*A*L^2 / EI) of less than 1.6."
                    + " Results may not converge correctly"
                )

        nodes_pos = Q_(self.nodes_pos, "m").to(length_units).m
        nodes_o_d = Q_(self.nodes_o_d, "m").to(length_units).m

        fig = go.Figure()

        # plot shaft centerline
        shaft_end = max(nodes_pos)
        fig.add_trace(
            go.Scatter(
                x=[-0.2 * shaft_end, 1.2 * shaft_end],
                y=[0, 0],
                mode="lines",
                opacity=0.7,
                line=dict(width=3.0, color="black", dash="dashdot"),
                showlegend=False,
                hoverinfo="none",
            )
        )

        # plot nodes icons
        text = []
        x_pos = []
        y_pos = np.linspace(0, 0, len(nodes_pos[::nodes]))
        for node, position in enumerate(nodes_pos[::nodes]):
            text.append("{}".format(node * nodes))
            x_pos.append(position)

        fig.add_trace(
            go.Scatter(
                x=x_pos,
                y=y_pos,
                text=text,
                mode="markers+text",
                marker=dict(
                    opacity=0.7,
                    size=20,
                    color="#ffcc99",
                    line=dict(width=1.0, color="black"),
                ),
                showlegend=False,
                hoverinfo="none",
            )
        )

        # plot shaft elements
        for sh_elm in self.shaft_elements:
            position = self.nodes_pos[sh_elm.n]
            fig = sh_elm._patch(position, check_sld, fig, length_units)

        mean_od = np.mean(nodes_o_d)
        # plot disk elements

        # calculate scale factor if disks have scale_factor='mass'
        if self.disk_elements:
            if all([disk.scale_factor == "mass" for disk in self.disk_elements]):
                max_mass = max([disk.m for disk in self.disk_elements])
                for disk in self.disk_elements:
                    f = disk.m / max_mass
                    disk._scale_factor_calculated = (1 - f) * 0.5 + f * 1.0

            for disk in self.disk_elements:
                scale_factor = disk.scale_factor
                if scale_factor == "mass":
                    scale_factor = disk._scale_factor_calculated
                step = scale_factor * mean_od

                position = (nodes_pos[disk.n], nodes_o_d[disk.n] / 2, step)
                fig = disk._patch(position, fig)

        # plot bearings
        for bearing in self.bearing_elements:
            z_pos = (
                Q_(self.df[self.df.tag == bearing.tag]["nodes_pos_l"].values[0], "m")
                .to(length_units)
                .m
            )
            y_pos = (
                Q_(self.df[self.df.tag == bearing.tag]["y_pos"].values[0], "m")
                .to(length_units)
                .m
            )
            y_pos_sup = (
                Q_(self.df[self.df.tag == bearing.tag]["y_pos_sup"].values[0], "m")
                .to(length_units)
                .m
            )
            position = (z_pos, y_pos, y_pos_sup)
            bearing._patch(position, fig)

        # plot point mass
        for p_mass in self.point_mass_elements:
            z_pos = (
                Q_(self.df[self.df.tag == p_mass.tag]["nodes_pos_l"].values[0], "m")
                .to(length_units)
                .m
            )
            y_pos = (
                Q_(self.df[self.df.tag == p_mass.tag]["y_pos"].values[0], "m")
                .to(length_units)
                .m
            )
            position = (z_pos, y_pos)
            fig = p_mass._patch(position, fig)

        fig.update_xaxes(
            title_text=f"Axial location ({length_units})",
            range=[-0.1 * shaft_end, 1.1 * shaft_end],
            showgrid=False,
            mirror=True,
        )
        fig.update_yaxes(
            title_text=f"Shaft radius ({length_units})",
            range=[-0.3 * shaft_end, 0.3 * shaft_end],
            showgrid=False,
            mirror=True,
        )
        kwargs["title"] = kwargs.get("title", "Rotor Model")
        fig.update_layout(**kwargs)

        return fig

    @check_units
    def run_campbell(self, speed_range, frequencies=6, frequency_type="wd"):
        """Calculate the Campbell diagram.

        This function will calculate the damped natural frequencies
        for a speed range.

        Available plotting methods:
            .plot()

        Parameters
        ----------
        speed_range : array
            Array with the speed range in rad/s.
        frequencies : int, optional
            Number of frequencies that will be calculated.
            Default is 6.
        frequency_type : str, optional
            Choose between displaying results related to the undamped natural
            frequencies ("wn") or damped natural frequencies ("wd").
            The default is "wd".

        Returns
        -------
        results : ross.CampbellResults
            For more information on attributes and methods available see:
            :py:class:`ross.CampbellResults`

        Examples
        --------
        >>> import ross as rs
        >>> rotor1 = rs.rotor_example()
        >>> speed = np.linspace(0, 400, 11)

        Diagram with undamped natural frequencies
        >>> camp = rotor1.run_campbell(speed, frequency_type="wn")

        Diagram with damped natural frequencies
        >>> camp = rotor1.run_campbell(speed)

        Plotting Campbell Diagram
        >>> fig = camp.plot()
        """

        # store in results [speeds(x axis), frequencies[0] or logdec[1] or
        # whirl[2](y axis), 3]
        self._check_frequency_array(speed_range)

        results = np.zeros([len(speed_range), frequencies, 6])

        # MAC criterion to track modes
        def MAC(u, v):
            H = lambda a: a.T.conj()
            return np.absolute((H(u) @ v) ** 2 / ((H(u) @ u) * (H(v) @ v)))

        num_modes = 2 * (frequencies + 2)  # ensure to get the right modes
        evec_size = num_modes
        mode_order = np.arange(evec_size)
        threshold = 0.9
        evec_u = []

        modal_results = {}
        for i, w in enumerate(speed_range):
            modal = self.run_modal(speed=w, num_modes=num_modes, full=True)
            modal_results[w] = modal

            evec_v = modal.evectors[:, :evec_size]

            if i > 0:
                macs = np.zeros((evec_size, evec_size))
                for u in enumerate(evec_u.T):
                    for v in enumerate(evec_v.T):
                        macs[u[0], v[0]] = MAC(u[1], v[1])

                mask = macs > threshold
                found_order = np.where(
                    mask.any(axis=1), np.argmax(macs * mask, axis=1), -1
                )
                modes_not_found = np.where(found_order == -1)[0]

                if len(modes_not_found):
                    missing_modes = sorted(set(mode_order) - set(found_order))
                    found_order[modes_not_found] = missing_modes[: len(modes_not_found)]

                if not (found_order == mode_order).all():
                    modal.evectors = modal.evectors[:, found_order]
                    modal.evalues = modal.evalues[found_order]
                    modal.wd = modal.wd[found_order]
                    modal.wn = modal.wn[found_order]
                    modal.log_dec = modal.log_dec[found_order]
                    modal.damping_ratio = modal.damping_ratio[found_order]
                    modal.update_mode_shapes()

            evec_u = modal.evectors[:, :evec_size]

            if frequency_type == "wd":
                results[i, :, 0] = modal.wd[:frequencies]
                results[i, :, 1] = modal.log_dec[:frequencies]
                results[i, :, 2] = modal.damping_ratio[:frequencies]
                results[i, :, 3] = modal.whirl_values()[:frequencies]
            else:
                idx = modal.wn.argsort()
                results[i, :, 0] = modal.wn[idx][:frequencies]
                results[i, :, 1] = modal.log_dec[idx][:frequencies]
                results[i, :, 2] = modal.damping_ratio[idx][:frequencies]
                results[i, :, 3] = modal.whirl_values()[idx][:frequencies]

            results[i, :, 4] = w
            results[i, :, 5] = modal.wn[:frequencies]

        results = CampbellResults(
            speed_range=speed_range,
            wd=results[..., 0],
            log_dec=results[..., 1],
            damping_ratio=results[..., 2],
            whirl_values=results[..., 3],
            modal_results=modal_results,
            number_dof=self.number_dof,
            run_modal=lambda w: self.run_modal(speed=w, num_modes=num_modes, full=True),
        )

        return results

    def run_ucs(
        self,
        stiffness_range=None,
        bearing_frequency_range=None,
        num_modes=16,
        num=20,
        synchronous=False,
        **kwargs,
    ):
        """Run Undamped Critical Speeds analyzes.

        This method will run the undamped critical speed analyzes for a given range
        of stiffness values. If the range is not provided, the bearing
        stiffness at rated speed will be used to create a range.

        Parameters
        ----------
        stiffness_range : tuple, optional
            Tuple with (start, end) for stiffness range in a log scale.
            In linear space, the sequence starts at ``base ** start``
            (`base` to the power of `start`) and ends with ``base ** stop``
            (see `endpoint` below). Here base is 10.0.
        bearing_frequency_range : tuple, optional
            The bearing frequency range used to calculate the intersection points.
            In some cases bearing coefficients will have to be extrapolated.
            The default is None. In this case the bearing frequency attribute is used.
        num_modes : int, optional
            Number of modes to be calculated. This uses scipy.sparse.eigs method.
            Default is 16. In this case 4 modes are plotted, since for each pair
            of eigenvalues calculated we have one wn, and we show only the
            forward mode in the plots.
        num : int
            Number of steps in the range.
            Default is 20.
        synchronous : bool, optional
            If True a synchronous analysis is carried out according to :cite:`rouch1980dynamic`.
            Default is False.

        Returns
        -------
        results : ross.UCSResults
            For more information on attributes and methods available see:
            :py:class:`ross.UCSResults`
        """
        if stiffness_range is None:
            if self.rated_w is not None:
                bearing = self.bearing_elements[0]
                k = bearing.kxx_interpolated(self.rated_w)
                k = int(np.log10(k))
                stiffness_range = (k - 3, k + 3)
            else:
                stiffness_range = (6, 11)

        if bearing_frequency_range:
            bearing_frequency_range = np.linspace(
                bearing_frequency_range[0], bearing_frequency_range[1], 30
            )

        stiffness_log = np.logspace(*stiffness_range, num=num)
        # for each pair of eigenvalues calculated we have one wn, and we show only
        # the forward mode in the plots, therefore we have num_modes / 2 / 2
        rotor_wn = np.zeros((num_modes // 2 // 2, len(stiffness_log)))

        bearings_elements = []  # exclude the seals
        for bearing in self.bearing_elements:
            if not isinstance(bearing, SealElement):
                bearings_elements.append(bearing)

        for i, k in enumerate(stiffness_log):
            bearings = [BearingElement(b.n, kxx=k, cxx=0) for b in bearings_elements]
            rotor = convert_6dof_to_4dof(
                self.__class__(self.shaft_elements, self.disk_elements, bearings)
            )

            modal = rotor.run_modal(
                speed=0, num_modes=num_modes, synchronous=synchronous
            )
            rotor_wn[:, i] = modal.wn[::2]

        bearing0 = bearings_elements[0]

        # if bearing does not have constant coefficient, check intersection points
        if bearing_frequency_range is None:
            if bearing0.frequency is None:
                bearing_frequency_margin = rotor_wn.min() * 0.1
                bearing_frequency_range = np.linspace(
                    rotor_wn.min() - bearing_frequency_margin,
                    rotor_wn.max() + bearing_frequency_margin,
                    10,
                )
            else:
                bearing_frequency_range = bearing0.frequency

        # calculate interception points
        intersection_points = {"x": [], "y": []}

        # save critical mode shapes in the results
        critical_points_modal = []

        coeffs = (
            ["kxx"] if np.array_equal(bearing0.kxx, bearing0.kyy) else ["kxx", "kyy"]
        )

        for wn in rotor_wn:
            for coeff in coeffs:
                x1 = stiffness_log
                y1 = wn
                x2 = getattr(bearing0, f"{coeff}_interpolated")(bearing_frequency_range)
                y2 = bearing_frequency_range
                x, y = intersection(x1, y1, x2, y2)

                if len(x) > 0:
                    for k, speed in zip(x, y):
                        intersection_points["x"].append(float(k))
                        intersection_points["y"].append(float(speed))

                        # create bearing
                        bearings = [
                            BearingElement(b.n, kxx=k, cxx=0) for b in bearings_elements
                        ]

                        # create rotor
                        rotor_critical = convert_6dof_to_4dof(
                            Rotor(
                                shaft_elements=self.shaft_elements,
                                disk_elements=self.disk_elements,
                                bearing_elements=bearings,
                            )
                        )

                        modal_critical = rotor_critical.run_modal(speed=speed)
                        critical_points_modal.append(modal_critical)

        results = UCSResults(
            stiffness_range,
            stiffness_log,
            bearing_frequency_range,
            rotor_wn,
            bearing0,
            intersection_points,
            critical_points_modal,
        )

        return results

    def run_level1(self, n=5, stiffness_range=None, num=5, **kwargs):
        """Plot level 1 stability analysis.

        This method will plot the stability 1 analysis for a
        given stiffness range.

        Parameters
        ----------
        n : int
            Number of steps in the range.
            Default is 5.
        stiffness_range : tuple, optional
            Tuple with (start, end) for stiffness range.
            This will be used to create an evenly numbers spaced evenly on a log scale
            to create a better visualization (see np.logspace).
        kwargs : optional
            Additional key word arguments can be passed to change the plot layout only
            (e.g. width=1000, height=800, ...).
            *See Plotly Python Figure Reference for more information.

        Returns
        -------
        results : ross.Level1Results
            For more information on attributes and methods available see:
            :py:class:`ross.Level1Results`

        Example
        -------
        >>> i_d = 0
        >>> o_d = 0.05
        >>> n = 6
        >>> L = [0.25 for _ in range(n)]
        >>> shaft_elem = [
        ...     ShaftElement(
        ...         l, i_d, o_d, material=steel, shear_effects=True,
        ...         rotary_inertia=True, gyroscopic=True
        ...     )
        ...     for l in L
        ... ]
        >>> disk0 = DiskElement.from_geometry(
        ...     n=2, material=steel, width=0.07, i_d=0.05, o_d=0.28
        ... )
        >>> disk1 = DiskElement.from_geometry(
        ...     n=4, material=steel, width=0.07, i_d=0.05, o_d=0.28
        ... )
        >>> stfx = 1e6
        >>> stfy = 0.8e6
        >>> bearing0 = BearingElement(0, kxx=stfx, kyy=stfy, cxx=0)
        >>> bearing1 = BearingElement(6, kxx=stfx, kyy=stfy, cxx=0)
        >>> rotor = Rotor(shaft_elem, [disk0, disk1], [bearing0, bearing1], rated_w=0)
        >>> level1 = rotor.run_level1(n=0, stiffness_range=(1e6, 1e11))
        >>> fig = level1.plot()
        """
        if stiffness_range is None:
            if self.rated_w is not None:
                bearing = self.bearing_elements[0]
                k = bearing.kxx.interpolated(self.rated_w)
                k = int(np.log10(k))
                stiffness_range = (k - 3, k + 3)
            else:
                stiffness_range = (6, 11)

        stiffness = np.linspace(*stiffness_range, num)
        log_dec = np.zeros(len(stiffness))

        # set rotor speed to mcs
        speed = self.rated_w
        modal = self.run_modal(speed=speed)

        for i, Q in enumerate(stiffness):
            bearings = [copy(b) for b in self.bearing_elements]
            cross_coupling = bearings[0].__class__(n=n, kxx=0, cxx=0, kxy=Q, kyx=-Q)
            bearings.append(cross_coupling)

            rotor = self.__class__(self.shaft_elements, self.disk_elements, bearings)

            modal = rotor.run_modal(speed=speed)
            non_backward = modal.whirl_direction() != "Backward"
            log_dec[i] = modal.log_dec[non_backward][0]

        results = Level1Results(stiffness, log_dec)

        return results

    def run_time_response(self, speed, F, t, method="default", **kwargs):
        """Calculate the time response.

        This function will take a rotor object and calculate its time response
        given a force and a time.

        Available plotting methods:
            .plot_1d()
            .plot_2d()
            .plot_3d()

        Parameters
        ----------
        speed : float or array_like
            Rotor speed. Automatically, the Newmark method is chosen if `speed`
            has an array_like type.
        F : array
            Force array (needs to have the same number of rows as time array).
            Each column corresponds to a dof and each row to a time.
        t : array
            Time array.
        method : str, optional
            The Newmark method can be chosen by setting `method='newmark'`.
        **kwargs : optional
            Additional keyword arguments can be passed to define the parameters
            of the Newmark method if it is used (e.g. gamma, beta, tol, ...).
            See `ross.utils.newmark` for more details.
            Other keyword arguments can also be passed to be used in numerical
            integration (e.g. num_modes, add_to_RHS).
            See `Rotor.integrate_system` for more details.

        Returns
        -------
        results : ross.TimeResponseResults
            For more information on attributes and methods available see:
            :py:class:`ross.TimeResponseResults`

        Examples
        --------
        >>> from ross.probe import Probe
        >>> rotor = rotor_example()
        >>> speed = 500.0
        >>> size = 1000
        >>> node = 3
        >>> probe1 = Probe(3, 0)
        >>> t = np.linspace(0, 10, size)
        >>> F = np.zeros((size, rotor.ndof))
        >>> F[:, rotor.number_dof * node + 0] = 10 * np.cos(2 * t)
        >>> F[:, rotor.number_dof * node + 1] = 10 * np.sin(2 * t)
        >>> response = rotor.run_time_response(speed, F, t)
        >>> response.yout[:, rotor.number_dof * node + 1] # doctest: +ELLIPSIS
        array([ 0.00000000e+00,  1.86686693e-07,  8.39130663e-07, ...
        >>> # plot time response for a given probe:
        >>> fig1 = response.plot_1d(probe=[probe1])
        >>> # plot orbit response - plotting 2D nodal orbit:
        >>> fig2 = response.plot_2d(node=node)
        >>> # plot orbit response - plotting 3D orbits - full rotor model:
        >>> fig3 = response.plot_3d()
        """
        t_, yout, xout = self.time_response(speed, F, t, method=method, **kwargs)

        results = TimeResponseResults(self, t, yout, xout)

        return results

    def run_misalignment(self, coupling="flex", **kwargs):
        """Run an analyzes with misalignment.

        Execute the misalignment fault and generates the misalignment object
        on the back-end. There are two types of coupling, flexible (flex)
        and rigid, which have different entries. These entries are provided
        via **kwargs to the specific method.

        Parameters
        ----------
        coupling : str
            Coupling type. The avaible types are: flex, by default; and rigid.

        **kwargs: dictionary

            In the case of coupling = "flex", **kwargs receives:
                dt : float
                    Time step.
                tI : float
                    Initial time.
                tF : float
                    Final time.
                kd : float
                    Radial stiffness of flexible coupling.
                ks : float
                    Bending stiffness of flexible coupling.
                eCOUPx : float
                    Parallel misalignment offset between driving rotor and driven rotor along X direction.
                eCOUPy : float
                    Parallel misalignment offset between driving rotor and driven rotor along Y direction.
                misalignment_angle : float
                    Angular misalignment angle.
                TD : float
                    Driving torque.
                TL : float
                    Driven torque.
                n1 : float
                    Node where the misalignment is ocurring.
                speed : float, pint.Quantity
                    Operational speed of the machine. Default unit is rad/s.
                unbalance_magnitude : array
                    Array with the unbalance magnitude. The unit is kg.m.
                unbalance_phase : array
                    Array with the unbalance phase. The unit is rad.
                mis_type: string
                    String containing the misalignment type choosed. The avaible types are: parallel, by default; angular; combined.
                print_progress : bool
                    Set it True, to print the time iterations and the total time spent.
                    False by default.

            In the case of coupling = "rigid", **kwargs receives:
                dt : float
                    Time step.
                tI : float
                    Initial time.
                tF : float
                    Final time.
                eCOUP : float
                    Parallel misalignment offset between driving rotor and driven rotor along X direction.
                TD : float
                    Driving torque.
                TL : float
                    Driven torque.
                n1 : float
                    Node where the misalignment is ocurring.
                speed : float, pint.Quantity
                    Operational speed of the machine. Default unit is rad/s.
                unbalance_magnitude : array
                    Array with the unbalance magnitude. The unit is kg.m.
                unbalance_phase : array
                    Array with the unbalance phase. The unit is rad.
                print_progress : bool
                    Set it True, to print the time iterations and the total time spent.
                    False by default.

        Examples
        --------
        >>> from ross.probe import Probe
        >>> from ross.faults.misalignment import misalignment_flex_parallel_example
        >>> probe1 = Probe(14, 0)
        >>> probe2 = Probe(22, 0)
        >>> response = misalignment_flex_parallel_example()
        >>> results = response.run_time_response()
        >>> fig = response.plot_dfft(probe=[probe1, probe2], range_freq=[0, 100], yaxis_type="log")
        >>> # fig.show()
        """

        if coupling == "flex" or coupling == None:
            fault = MisalignmentFlex(**kwargs)
        elif coupling == "rigid":
            fault = MisalignmentRigid(**kwargs)
        else:
            raise Exception("Check the choosed coupling type!")

        fault.run(self)
        return fault

    def run_rubbing(self, **kwargs):
        """Run an analyzes with rubbing.

        Execute the rubbing fault and generates the rubbing object on the back-end.

        Parameters
        ----------
        **kwargs: dictionary

            **kwargs receives:
                dt : float
                    Time step.
                tI : float
                    Initial time.
                tF : float
                    Final time.
                deltaRUB : float
                    Distance between the housing and shaft surface.
                kRUB : float
                    Contact stiffness.
                cRUB : float
                    Contact damping.
                miRUB : float
                    Friction coefficient.
                posRUB : int
                    Node where the rubbing is ocurring.
                speed : float, pint.Quantity
                    Operational speed of the machine. Default unit is rad/s.
                unbalance_magnitude : array
                    Array with the unbalance magnitude. The unit is kg.m.
                unbalance_phase : array
                    Array with the unbalance phase. The unit is rad.
                torque : bool
                    Set it as True to consider the torque provided by the rubbing, by default False.
                print_progress : bool
                    Set it True, to print the time iterations and the total time spent, by default False.

        Examples
        --------
        >>> from ross.probe import Probe
        >>> from ross.faults.rubbing import rubbing_example
        >>> probe1 = Probe(14, 0)
        >>> probe2 = Probe(22, 0)
        >>> response = rubbing_example()
        >>> results = response.run_time_response()
        >>> fig = response.plot_dfft(probe=[probe1, probe2], range_freq=[0, 100], yaxis_type="log")
        >>> # fig.show()
        """

        fault = Rubbing(**kwargs)
        fault.run(self)
        return fault

    def run_crack(self, **kwargs):
        """Run an analyzes with rubbing.

        Execute the crack fault and generates the crack object on the back-end.

        Parameters
        ----------
        dt : float
            Time step
        tI : float
            Initial time
        tF : float
            Final time
        depth_ratio : float
            Crack depth ratio related to the diameter of the crack container element. A depth value of 0.1 is equal to 10%, 0.2 equal to 20%, and so on.
        n_crack : float
            Element where the crack is located
        speed : float, pint.Quantity
            Operational speed of the machine. Default unit is rad/s.
        unbalance_magnitude : array
            Array with the unbalance magnitude. The unit is kg.m.
        unbalance_phase : array
            Array with the unbalance phase. The unit is rad.
        crack_type : string
            String containing type of crack model chosed. The avaible types are: Mayes and Gasch.
        print_progress : bool
            Set it True, to print the time iterations and the total time spent, by default False.

        Examples
        --------
        >>> from ross.probe import Probe
        >>> from ross.faults.crack import crack_example
        >>> probe1 = Probe(14, 0)
        >>> probe2 = Probe(22, 0)
        >>> response = crack_example()
        >>> results = response.run_time_response()
        >>> fig = response.plot_dfft(probe=[probe1, probe2], range_freq=[0, 100], yaxis_type="log")
        >>> # fig.show()
        """
        fault = Crack(**kwargs)
        fault.run(self)
        return fault

    def save_mat(self, file, speed, frequency=None):
        """Save matrices and rotor model to a .mat file.

        Parameters
        ----------
        file : str, pathlib.Path

        speed: float
            Rotor speed.
        frequency: float, optional
            Excitation frequency.
            Default is rotor speed.

        Examples
        --------
        >>> from tempfile import tempdir
        >>> from pathlib import Path
        >>> # create path for temporary file
        >>> file = Path(tempdir) / 'new_matrices'
        >>> rotor = rotor_example()
        >>> rotor.save_mat(file, speed=0)
        """
        if frequency is None:
            frequency = speed

        dic = {
            "M": self.M(frequency),
            "K": self.K(frequency),
            "C": self.C(frequency),
            "G": self.G(),
            "nodes": self.nodes_pos,
        }

        sio.savemat(file, dic)

    def save(self, file):
        """Save the rotor to a .toml file.

        Parameters
        ----------
        file : str or pathlib.Path

        Examples
        --------
        >>> from tempfile import tempdir
        >>> from pathlib import Path
        >>> # create path for temporary file
        >>> file = Path(tempdir) / 'rotor.toml'
        >>> rotor = rotor_example()
        >>> rotor.save(file)
        """
        with open(file, "w") as f:
            toml.dump({"parameters": self.parameters}, f)
        for el in self.elements:
            el.save(file)

    @classmethod
    def load(cls, file):
        """Load rotor from toml file.

        Parameters
        ----------
        file : str or pathlib.Path
            String or Path for a .toml file.

        Returns
        -------
        rotor : ross.rotor.Rotor

        Example
        -------
        >>> from tempfile import tempdir
        >>> from pathlib import Path
        >>> # create path for temporary file
        >>> file = Path(tempdir) / 'new_rotor1.toml'
        >>> rotor1 = rotor_example()
        >>> rotor1.save(file)
        >>> rotor2 = Rotor.load(file)
        >>> rotor1 == rotor2
        True
        """
        data = toml.load(file)
        parameters = data["parameters"]

        elements = []
        for el_name, el_data in data.items():
            if el_name == "parameters":
                continue
            class_name = el_name.split("_")[0]
            try:
                elements.append(globals()[class_name].read_toml_data(el_data))
            except KeyError:
                import rossxl as rsxl

                elements.append(getattr(rsxl, class_name).read_toml_data(el_data))

        shaft_elements = []
        disk_elements = []
        bearing_elements = []
        point_mass_elements = []
        for el in elements:
            if isinstance(el, ShaftElement):
                shaft_elements.append(el)
            elif isinstance(el, DiskElement):
                disk_elements.append(el)
            elif isinstance(el, BearingElement):
                bearing_elements.append(el)
            elif isinstance(el, PointMass):
                point_mass_elements.append(el)

        return cls(
            shaft_elements=shaft_elements,
            disk_elements=disk_elements,
            bearing_elements=bearing_elements,
            point_mass_elements=point_mass_elements,
            **parameters,
        )

    def run_static(self):
        """Run static analysis.

        Static analysis calculates free-body diagram, deformed shaft, shearing
        force diagram and bending moment diagram.

        Available plotting methods:
            .plot_deformation()
            .plot_bending_moment()
            .plot_shearing_force()
            .plot_free_body_diagram()

        Attributes
        ----------
        shaft_weight: float
            Shaft total weight
        disk_forces_nodal : dict
            Relates the static force at each node due to the weight of disks
        bearing_forces_nodal : dict
            Relates the static force at each node due to the bearing reaction forces.
        bearing_forces_tag : dict
            Indicates the reaction force exerted by each bearing.
        disk_forces_tag : dict
            Indicates the force exerted by each disk.
        displacement_y: array
            The shaft static displacement vector,
        Vx: array
            Shearing force vector
        Bm: array
            Bending moment vector

        Returns
        -------
        results : ross.StaticResults
            For more information on attributes and methods available see:
            :py:class:`ross.StaticResults`

        Raises
        ------
        ValueError
            Error raised if the rotor has no bearing elements.

        Example
        -------
        >>> import ross as rs
        >>> rotor = rs.rotor_example()
        >>> static = rotor.run_static()
        >>> rotor.bearing_forces_nodal
        {'node_0': 432...
        >>> rotor.bearing_forces_tag # doctest: +ELLIPSIS
        {'Bearing 0': 432...

        Plotting static deformation
        >>> fig = static.plot_deformation()

        Plotting bending moment
        >>> fig = static.plot_bending_moment()

        Plotting shearing force
        >>> fig = static.plot_shearing_force()

        Plotting free-body diagram
        >>> fig = static.plot_free_body_diagram()
        """
        if not len(self.df_bearings):
            raise ValueError("Rotor has no bearings")

        aux_brg = []
        aux_brg_1 = []
        for elm in self.bearing_elements:
            if not isinstance(elm, SealElement):
                if elm.n not in self.nodes:
                    pass
                elif elm.n_link in self.nodes:
                    aux_brg.append(
                        elm.__class__(n=elm.n, n_link=elm.n_link, kxx=1e20, cxx=0)
                    )
                    aux_brg_1.append(
                        elm.__class__(n=elm.n, n_link=elm.n_link, kxx=0, cxx=0)
                    )
                else:
                    aux_brg.append(elm.__class__(n=elm.n, kxx=1e20, cxx=0))
                    aux_brg_1.append(elm.__class__(n=elm.n, kxx=0, cxx=0))

        aux_rotor = Rotor(self.shaft_elements, self.disk_elements, aux_brg)
        aux_rotor_1 = Rotor(self.shaft_elements, self.disk_elements, aux_brg_1)

        aux_M = aux_rotor.M(0)
        aux_K = aux_rotor.K(0)
        aux1_K = aux_rotor_1.K(0)

        # convert to 4 dof
        num_dof = 4
        aux_M = remove_dofs(aux_M)
        aux_K = remove_dofs(aux_K)
        aux1_K = remove_dofs(aux1_K)

        # gravity aceleration vector
        g = -9.8065
        gravity = np.zeros(len(aux_M))
        gravity[1::num_dof] = g
        weight = aux_M @ gravity

        # calculates u, for [K]*(u) = (F)
        displacement = (la.solve(aux_K, weight)).flatten()
        displacement_y = displacement[1::num_dof]

        # calculate forces
        nodal_forces = aux1_K @ displacement

        bearing_force_nodal = {}
        disk_force_nodal = {}
        bearing_force_tag = {}
        disk_force_tag = {}

        elm_weight = np.zeros((len(self.nodes_pos) - 1, 2))
        nodal_shaft_weight = np.zeros(len(self.nodes_pos))

        vx_axis = np.zeros_like(elm_weight)
        for sh in self.shaft_elements:
            vx_axis[sh.n_l] = [
                self.nodes_pos[sh.n_l],
                self.nodes_pos[sh.n_r],
            ]
            elm_weight[sh.n_l] += g * np.array([0, sh.m])

            nodal_shaft_weight[sh.n_r] += g * sh.m * sh.beam_cg / sh.L
            nodal_shaft_weight[sh.n_l] += g * sh.m * (1 - sh.beam_cg / sh.L)

        elm_weight[-1, 1] = 0
        aux_nodal_forces = nodal_forces[: num_dof * (self.nodes[-1] + 1)]

        reaction_forces = nodal_forces[1::num_dof] - weight[1::num_dof]

        for bearing in aux_rotor.bearing_elements:
            bearing_force_nodal[f"node_{bearing.n:d}"] = reaction_forces[bearing.n]
            bearing_force_tag[f"{bearing.tag}"] = reaction_forces[bearing.n]

        for disk in aux_rotor.disk_elements:
            disk_force_nodal[f"node_{disk.n:d}"] = -disk.m * g
            disk_force_tag[f"{disk.tag}"] = -disk.m * g

        nodal_forces_y = aux_nodal_forces[1::num_dof] - nodal_shaft_weight
        elm_forces_y = np.zeros_like(elm_weight)
        elm_forces_y[:, 0] = nodal_forces_y[:-1]
        elm_forces_y[-1, 1] = -nodal_forces_y[-1]
        elm_forces_y += elm_weight

        # Calculate shearing force
        # Each line represents an element, each column a station from the element
        vx = np.zeros_like(elm_weight)
        for j in range(vx.shape[0]):
            if j == 0:
                vx[j] = [elm_forces_y[j, 0], sum(elm_forces_y[j])]
            elif j == vx.shape[0] - 1:
                vx[j, 0] = vx[j - 1, 1] + elm_forces_y[j, 0]
                vx[j, 1] = elm_forces_y[j, 1]
            else:
                vx[j, 0] = vx[j - 1, 1] + elm_forces_y[j, 0]
                vx[j, 1] = vx[j, 0] + elm_forces_y[j, 1]
        vx = -vx

        # Calculate bending moment
        # Each line represents an element, each column a station from the element
        mx = np.zeros_like(vx)
        for j in range(mx.shape[0]):
            if j == 0:
                mx[j] = [0, 0.5 * sum(vx[j]) * np.diff(vx_axis[j])[0]]
            if j == mx.shape[0] - 1:
                mx[j] = [-0.5 * sum(vx[j]) * np.diff(vx_axis[j])[0], 0]
            else:
                mx[j, 0] = mx[j - 1, 1]
                mx[j, 1] = mx[j, 0] + 0.5 * sum(vx[j]) * np.diff(vx_axis[j])[0]

        # flattening arrays
        vx = vx.flatten()
        vx_axis = vx_axis.flatten()
        mx = mx.flatten()

        self.disk_forces_nodal = disk_force_nodal
        self.bearing_forces_nodal = bearing_force_nodal
        self.bearing_forces_tag = bearing_force_tag
        self.disk_forces_tag = disk_force_tag

        self.w_shaft = sum(self.df_shaft["m"]) * (-g)

        results = StaticResults(
            displacement_y,
            vx,
            mx,
            self.w_shaft,
            self.disk_forces_nodal,
            self.bearing_forces_nodal,
            self.nodes,
            self.nodes_pos,
            vx_axis,
        )

        return results

    def summary(self):
        """Plot the rotor summary.

        This functioncreates a summary of the main parameters and attributes of the
        rotor model. The data is presented in a table format.

        Returns
        -------
        results : ross.SummaryResults class
            An instance of SumarryResults class to build the summary table

        Examples
        --------
        >>> rotor = rotor_example()
        >>> table = rotor.summary().plot()
        >>> # to display the plot use the command:
        >>> # show(table)
        """
        self.df_disks = pd.merge(
            self.df_disks, self.df[["tag", "nodes_pos_l"]], on="tag", how="left"
        )
        self.df_bearings = pd.merge(
            self.df_bearings, self.df[["tag", "nodes_pos_l"]], on="tag", how="left"
        )
        self.run_static()
        forces = self.bearing_forces_tag
        results = SummaryResults(
            self.df_shaft,
            self.df_disks,
            self.df_bearings,
            forces,
            self.CG,
            self.Ip,
            self.tag,
        )
        return results

    @classmethod
    def from_section(
        cls,
        leng_data,
        idl_data,
        odl_data,
        idr_data=None,
        odr_data=None,
        material_data=None,
        disk_data=None,
        brg_seal_data=None,
        min_w=None,
        max_w=None,
        rated_w=None,
        nel_r=1,
        tag=None,
    ):
        """Build rotor from sections.

        This class is an alternative to build rotors from separated
        sections. Each section has the same number (n) of shaft elements.

        Parameters
        ----------
        leng_data : list
            List with the lengths of rotor regions.
        idl_data : list
            List with the inner diameters of rotor regions (Left Station).
        odl_data : list
            List with the outer diameters of rotor regions (Left Station).
        idr_data : list, optional
            List with the inner diameters of rotor regions (Right Station).
            Default is equal to idl_data (cylindrical element).
        odr_data : list, optional
            List with the outer diameters of rotor regions (Right Station).
            Default is equal to odl_data (cylindrical element).
        material_data : ross.material or list of ross.material
            Defines a single material for all sections or each section can be
            defined by a material individually.
        disk_data : dict, optional
            Dict holding disks datas.
            Example : disk_data=DiskElement.from_geometry(n=2,
                                                          material=steel,
                                                          width=0.07,
                                                          i_d=0,
                                                          o_d=0.28
                                                          )
            ***See 'disk_element.py' docstring for more information***
        brg_seal_data : dict, optional
            Dict holding lists of bearings and seals datas.
            Example : brg_seal_data=BearingElement(n=1, kxx=1e6, cxx=0,
                                                   kyy=1e6, cyy=0, kxy=0,
                                                   cxy=0, kyx=0, cyx=0)
            ***See 'bearing_seal_element.py' docstring for more information***
        nel_r : int, optional
            Number or elements per shaft region.
            Default is 1.
        tag : str
            A tag for the rotor

        Raises
        ------
        ValueError
            Error raised if lists size do not match.
        AttributeError
            Error raised if the shaft material is not defined.

        Returns
        -------
        A rotor object

        Example
        -------
        >>> from ross.materials import steel
        >>> rotor = Rotor.from_section(leng_data=[0.5,0.5,0.5],
        ...             odl_data=[0.05,0.05,0.05],
        ...             idl_data=[0,0,0],
        ...             material_data=steel,
        ...             disk_data=[DiskElement.from_geometry(n=1, material=steel, width=0.07, i_d=0, o_d=0.28),
        ...                        DiskElement.from_geometry(n=2, material=steel, width=0.07, i_d=0, o_d=0.35)],
        ...             brg_seal_data=[BearingElement(n=0, kxx=1e6, cxx=0, kyy=1e6, cyy=0, kxy=0, cxy=0, kyx=0, cyx=0),
        ...                            BearingElement(n=3, kxx=1e6, cxx=0, kyy=1e6, cyy=0, kxy=0, cxy=0, kyx=0, cyx=0)],
        ...             nel_r=1)
        >>> modal = rotor.run_modal(speed=0)
        >>> modal.wn.round(4)
        array([ 85.7634,  85.7634, 271.9326, 271.9326, 650.1377, 718.58  ])
        """
        if len(leng_data) != len(odl_data) or len(leng_data) != len(idl_data):
            raise ValueError(
                "The lists size do not match (leng_data, odl_data and idl_data)."
            )

        if material_data is None:
            raise AttributeError("Please define a material or a list of materials")

        if idr_data is None:
            idr_data = idl_data
        if odr_data is None:
            odr_data = odl_data
        else:
            if len(leng_data) != len(odr_data) or len(leng_data) != len(idr_data):
                raise ValueError(
                    "The lists size do not match (leng_data, odr_data and idr_data)."
                )

        def rotor_regions(nel_r):
            """Subroutine to discretize each rotor region into n elements.

            Parameters
            ----------
            nel_r : int
                Number of elements per region

            Returns
            -------
            regions : list
                List with elements
            """
            regions = []
            shaft_elements = []
            disk_elements = []
            bearing_elements = []

            try:
                if len(leng_data) != len(material_data):
                    raise IndexError(
                        "material_data size does not match size of other lists"
                    )

                # loop through rotor regions
                for i, leng in enumerate(leng_data):
                    le = leng / nel_r
                    for j in range(nel_r):
                        idl = (idr_data[i] - idl_data[i]) * j * le / leng + idl_data[i]
                        odl = (odr_data[i] - odl_data[i]) * j * le / leng + odl_data[i]
                        idr = (idr_data[i] - idl_data[i]) * (
                            j + 1
                        ) * le / leng + idl_data[i]
                        odr = (odr_data[i] - odl_data[i]) * (
                            j + 1
                        ) * le / leng + odl_data[i]
                        shaft_elements.append(
                            ShaftElement(
                                le,
                                idl,
                                odl,
                                idr,
                                odr,
                                material=material_data[i],
                                shear_effects=True,
                                rotary_inertia=True,
                                gyroscopic=True,
                            )
                        )
            except TypeError:
                for i, leng in enumerate(leng_data):
                    le = leng / nel_r
                    for j in range(nel_r):
                        idl = (idr_data[i] - idl_data[i]) * j * le / leng + idl_data[i]
                        odl = (odr_data[i] - odl_data[i]) * j * le / leng + odl_data[i]
                        idr = (idr_data[i] - idl_data[i]) * (
                            j + 1
                        ) * le / leng + idl_data[i]
                        odr = (odr_data[i] - odl_data[i]) * (
                            j + 1
                        ) * le / leng + odl_data[i]
                        shaft_elements.append(
                            ShaftElement(
                                le,
                                idl,
                                odl,
                                idr,
                                odr,
                                material=material_data,
                                shear_effects=True,
                                rotary_inertia=True,
                                gyroscopic=True,
                            )
                        )

            regions.extend([shaft_elements])

            for DiskEl in disk_data:
                aux_DiskEl = deepcopy(DiskEl)
                aux_DiskEl.n = nel_r * DiskEl.n
                aux_DiskEl.n_l = nel_r * DiskEl.n_l
                aux_DiskEl.n_r = nel_r * DiskEl.n_r
                disk_elements.append(aux_DiskEl)

            for Brg_SealEl in brg_seal_data:
                aux_Brg_SealEl = deepcopy(Brg_SealEl)
                aux_Brg_SealEl.n = nel_r * Brg_SealEl.n
                aux_Brg_SealEl.n_l = nel_r * Brg_SealEl.n
                aux_Brg_SealEl.n_r = nel_r * Brg_SealEl.n
                bearing_elements.append(aux_Brg_SealEl)

            regions.append(disk_elements)
            regions.append(bearing_elements)

            return regions

        regions = rotor_regions(nel_r)
        shaft_elements = regions[0]
        disk_elements = regions[1]
        bearing_elements = regions[2]

        return cls(
            shaft_elements,
            disk_elements,
            bearing_elements,
            min_w=min_w,
            max_w=max_w,
            rated_w=rated_w,
            tag=tag,
        )

    @classmethod
    def to_ross_only(cls, rotor):
        """Convert rotor with rsxl objects to ross only."""
        bearings_seals_rs = []
        for b in rotor.bearing_elements:
            if isinstance(b, SealElement):
                bearings_seals_rs.append(
                    SealElement(
                        n=b.n,
                        kxx=b.kxx,
                        kxy=b.kxy,
                        kyx=b.kyx,
                        kyy=b.kyy,
                        cxx=b.cxx,
                        cxy=b.cxy,
                        cyx=b.cyx,
                        cyy=b.cyy,
                        frequency=b.frequency,
                        tag=b.tag,
                        color=b.color,
                        n_link=b.n_link,
                        seal_leakage=b.seal_leakage,
                    )
                )
            else:
                bearings_seals_rs.append(
                    BearingElement(
                        n=b.n,
                        kxx=b.kxx,
                        kxy=b.kxy,
                        kyx=b.kyx,
                        kyy=b.kyy,
                        cxx=b.cxx,
                        cxy=b.cxy,
                        cyx=b.cyx,
                        cyy=b.cyy,
                        frequency=b.frequency,
                        tag=b.tag,
                        color=b.color,
                        n_link=b.n_link,
                    )
                )

        return cls(
            rotor.shaft_elements,
            rotor.disk_elements,
            bearings_seals_rs,
            rotor.point_mass_elements,
            min_w=rotor.min_w,
            max_w=rotor.max_w,
            rated_w=rotor.rated_w,
            tag=rotor.tag,
        )


class CoAxialRotor(Rotor):
    r"""A rotor object.

    This class will create a system of co-axial rotors with the shaft,
    disk, bearing and seal elements provided.

    Parameters
    ----------
    shafts : list of lists
        Each list of shaft elements builds a different shaft. The number of
        lists sets the number of shafts.
    disk_elements : list
        List with the disk elements
    bearing_elements : list
        List with the bearing elements
    point_mass_elements: list
        List with the point mass elements
    shaft_start_pos : list
        List indicating the initial node position for each shaft.
        Default is zero for each shaft created.
    tag : str
        A tag for the rotor

    Returns
    -------
    A rotor object.

    Attributes
    ----------
    nodes : list
        List of the model's nodes.
    nodes_pos : list
        List with nodal spatial location.
    CG : float
        Center of gravity

    Examples
    --------
    >>> import ross as rs
    >>> steel = rs.materials.steel
    >>> i_d = 0
    >>> o_d = 0.05
    >>> n = 10
    >>> L = [0.25 for _ in range(n)]
    >>> axial_shaft = [rs.ShaftElement(l, i_d, o_d, material=steel) for l in L]
    >>> i_d = 0.15
    >>> o_d = 0.20
    >>> n = 6
    >>> L = [0.25 for _ in range(n)]
    >>> coaxial_shaft = [rs.ShaftElement(l, i_d, o_d, material=steel) for l in L]
    >>> shaft = [axial_shaft, coaxial_shaft]
    >>> disk0 = rs.DiskElement.from_geometry(n=1,
    ...                                     material=steel,
    ...                                     width=0.07,
    ...                                     i_d=0.05,
    ...                                     o_d=0.28)
    >>> disk1 = rs.DiskElement.from_geometry(n=9,
    ...                                     material=steel,
    ...                                     width=0.07,
    ...                                     i_d=0.05,
    ...                                     o_d=0.28)
    >>> disk2 = rs.DiskElement.from_geometry(n=13,
    ...                                      material=steel,
    ...                                      width=0.07,
    ...                                      i_d=0.20,
    ...                                      o_d=0.48)
    >>> disk3 = rs.DiskElement.from_geometry(n=15,
    ...                                      material=steel,
    ...                                      width=0.07,
    ...                                      i_d=0.20,
    ...                                      o_d=0.48)
    >>> disks = [disk0, disk1, disk2, disk3]
    >>> stfx = 1e6
    >>> stfy = 0.8e6
    >>> bearing0 = rs.BearingElement(0, kxx=stfx, kyy=stfy, cxx=0)
    >>> bearing1 = rs.BearingElement(10, kxx=stfx, kyy=stfy, cxx=0)
    >>> bearing2 = rs.BearingElement(11, kxx=stfx, kyy=stfy, cxx=0)
    >>> bearing3 = rs.BearingElement(8, n_link=17, kxx=stfx, kyy=stfy, cxx=0)
    >>> bearings = [bearing0, bearing1, bearing2, bearing3]
    >>> rotor = rs.CoAxialRotor(shaft, disks, bearings)
    """

    def __init__(
        self,
        shafts,
        disk_elements=None,
        bearing_elements=None,
        point_mass_elements=None,
        min_w=None,
        max_w=None,
        rated_w=None,
        tag=None,
    ):
        self.parameters = {"min_w": min_w, "max_w": max_w, "rated_w": rated_w}
        if tag is None:
            self.tag = "Rotor 0"

        ####################################################
        # Config attributes
        ####################################################

        # operational speeds
        self.min_w = min_w
        self.max_w = max_w
        self.rated_w = rated_w

        ####################################################

        # set n for each shaft element
        aux_n = 0
        aux_n_tag = 0
        for j, shaft in enumerate(shafts):
            for i, sh in enumerate(shaft):
                if sh.n is None:
                    sh.n = i + aux_n
                if sh.tag is None:
                    sh.tag = sh.__class__.__name__ + " " + str(i + aux_n_tag)
            aux_n = shaft[-1].n_r + 1
            aux_n_tag = aux_n - 1 - j

        # flatten and make a copy for shaft elements to avoid altering
        # attributes for elements that might be used in different rotors
        # e.g. altering shaft_element.n
        shafts = [copy(sh) for sh in shafts]
        shaft_elements = list(chain(*shafts))

        if disk_elements is None:
            disk_elements = []
        if bearing_elements is None:
            bearing_elements = []
        if point_mass_elements is None:
            point_mass_elements = []

        for i, disk in enumerate(disk_elements):
            if disk.tag is None:
                disk.tag = "Disk " + str(i)

        for i, brg in enumerate(bearing_elements):
            brg.n_l = brg.n
            brg.n_r = brg.n
            if brg.__class__.__name__ == "BearingElement" and brg.tag is None:
                brg.tag = "Bearing " + str(i)
            if brg.__class__.__name__ == "SealElement" and brg.tag is None:
                brg.tag = "Seal " + str(i)

        for i, p_mass in enumerate(point_mass_elements):
            if p_mass.tag is None:
                p_mass.tag = "Point Mass " + str(i)

        self.shafts = shafts
        self.shaft_elements = sorted(shaft_elements, key=lambda el: el.n)
        self.bearing_elements = sorted(bearing_elements, key=lambda el: el.n)
        self.disk_elements = disk_elements
        self.point_mass_elements = point_mass_elements
        self.elements = list(
            chain(
                *[
                    self.shaft_elements,
                    self.disk_elements,
                    self.bearing_elements,
                    self.point_mass_elements,
                ]
            )
        )
        self.number_dof = self._check_number_dof()

        ####################################################
        # Rotor summary
        ####################################################
        columns = [
            "type",
            "n",
            "n_link",
            "L",
            "node_pos",
            "node_pos_r",
            "idl",
            "odl",
            "idr",
            "odr",
            "i_d",
            "o_d",
            "beam_cg",
            "axial_cg_pos",
            "y_pos",
            "material",
            "rho",
            "volume",
            "m",
            "tag",
        ]

        df_shaft = pd.DataFrame([el.summary() for el in self.shaft_elements])
        df_disks = pd.DataFrame([el.summary() for el in self.disk_elements])
        df_bearings = pd.DataFrame(
            [
                el.summary()
                for el in self.bearing_elements
                if not isinstance(el, SealElement)
            ]
        )
        df_seals = pd.DataFrame(
            [
                el.summary()
                for el in self.bearing_elements
                if isinstance(el, SealElement)
            ]
        )
        df_point_mass = pd.DataFrame([el.summary() for el in self.point_mass_elements])

        nodes_pos_l = np.zeros(len(df_shaft.n_l))
        nodes_pos_r = np.zeros(len(df_shaft.n_l))
        axial_cg_pos = np.zeros(len(df_shaft.n_l))
        shaft_number = np.zeros(len(df_shaft.n_l))

        i = 0
        for j, shaft in enumerate(self.shafts):
            for k, sh in enumerate(shaft):
                shaft_number[k + i] = j
                if k == 0:
                    nodes_pos_r[k + i] = df_shaft.loc[k + i, "L"]
                    axial_cg_pos[k + i] = sh.beam_cg + nodes_pos_l[k + i]
                    sh.axial_cg_pos = axial_cg_pos[k + i]
                if (
                    k > 0
                    and df_shaft.loc[k + i, "n_l"] == df_shaft.loc[k + i - 1, "n_l"]
                ):
                    nodes_pos_l[k + i] = nodes_pos_l[k + i - 1]
                    nodes_pos_r[k + i] = nodes_pos_r[k + i - 1]
                else:
                    nodes_pos_l[k + i] = nodes_pos_r[k + i - 1]
                    nodes_pos_r[k + i] = nodes_pos_l[k + i] + df_shaft.loc[k + i, "L"]

                if sh.n in df_bearings["n_link"].values:
                    idx = df_bearings.loc[df_bearings.n_link == sh.n, "n"].values[0]
                    nodes_pos_l[i : sh.n] += nodes_pos_l[idx] - nodes_pos_l[k + i]
                    nodes_pos_r[i : sh.n] += nodes_pos_r[idx] - nodes_pos_r[k + i]
                    axial_cg_pos[i : sh.n] += nodes_pos_r[idx] - nodes_pos_r[k + i]
                elif sh.n_r in df_bearings["n_link"].values:
                    idx = df_bearings.loc[df_bearings.n_link == sh.n_r, "n"].values[0]
                    nodes_pos_l[i : sh.n_r] += nodes_pos_l[idx - 1] - nodes_pos_l[k + i]
                    nodes_pos_r[i : sh.n_r] += nodes_pos_r[idx - 1] - nodes_pos_r[k + i]
                    axial_cg_pos[i : sh.n_r] += (
                        nodes_pos_r[idx - 1] - nodes_pos_r[k + i]
                    )

                axial_cg_pos[k + i] = sh.beam_cg + nodes_pos_l[k + i]
                sh.axial_cg_pos = axial_cg_pos[k + i]
            i += k + 1

        df_shaft["shaft_number"] = shaft_number
        df_shaft["nodes_pos_l"] = nodes_pos_l
        df_shaft["nodes_pos_r"] = nodes_pos_r
        df_shaft["axial_cg_pos"] = axial_cg_pos

        df = pd.concat(
            [df_shaft, df_disks, df_bearings, df_point_mass, df_seals], sort=True
        )
        df = df.sort_values(by="n_l")
        df = df.reset_index(drop=True)

        # check consistence for disks and bearings location
        if len(df_point_mass) > 0:
            max_loc_point_mass = df_point_mass.n.max()
        else:
            max_loc_point_mass = 0
        max_location = max(df_shaft.n_r.max(), max_loc_point_mass)
        if df.n_l.max() > max_location:
            raise ValueError("Trying to set disk or bearing outside shaft")

        # nodes axial position and diameter
        nodes_pos = list(df_shaft.groupby("n_l")["nodes_pos_l"].max())
        nodes_i_d = list(df_shaft.groupby("n_l")["i_d"].min())
        nodes_o_d = list(df_shaft.groupby("n_l")["o_d"].max())

        for i, shaft in enumerate(self.shafts):
            pos = shaft[-1].n_r
            if i < len(self.shafts) - 1:
                nodes_pos.insert(pos, df_shaft["nodes_pos_r"].iloc[pos - 1])
                nodes_i_d.insert(pos, df_shaft["i_d"].iloc[pos - 1])
                nodes_o_d.insert(pos, df_shaft["o_d"].iloc[pos - 1])
            else:
                nodes_pos.append(df_shaft["nodes_pos_r"].iloc[-1])
                nodes_i_d.append(df_shaft["i_d"].iloc[-1])
                nodes_o_d.append(df_shaft["o_d"].iloc[-1])

        self.nodes_pos = nodes_pos
        self.nodes_i_d = nodes_i_d
        self.nodes_o_d = nodes_o_d

        shaft_elements_length = list(df_shaft.groupby("n_l")["L"].min())
        self.shaft_elements_length = shaft_elements_length

        self.nodes = list(range(len(self.nodes_pos)))
        self.L = nodes_pos[-1]

        # rotor mass can also be calculated with self.M()[::4, ::4].sum()
        self.m_disks = np.sum([disk.m for disk in self.disk_elements])
        self.m_shaft = np.sum([sh_el.m for sh_el in self.shaft_elements])
        self.m = self.m_disks + self.m_shaft

        # rotor center of mass and total inertia
        CG_sh = np.sum(
            [(sh.m * sh.axial_cg_pos) / self.m for sh in self.shaft_elements]
        )
        CG_dsk = np.sum(
            [disk.m * nodes_pos[disk.n] / self.m for disk in self.disk_elements]
        )
        self.CG = CG_sh + CG_dsk

        Ip_sh = np.sum([sh.Im for sh in self.shaft_elements])
        Ip_dsk = np.sum([disk.Ip for disk in self.disk_elements])
        self.Ip = Ip_sh + Ip_dsk

        # number of dofs
        half_ndof = self.number_dof / 2
        self.ndof = int(
            self.number_dof * (max([el.n for el in shaft_elements]) + 2)
            + half_ndof * len([el for el in point_mass_elements])
        )

        elm_no_shaft_id = {
            elm
            for elm in self.elements
            if pd.isna(df.loc[df.tag == elm.tag, "shaft_number"]).all()
        }
        for elm in cycle(self.elements):
            if elm_no_shaft_id:
                if elm in elm_no_shaft_id:
                    shnum_l = df.loc[
                        (df.n_l == elm.n) & (df.tag != elm.tag), "shaft_number"
                    ]
                    shnum_r = df.loc[
                        (df.n_r == elm.n) & (df.tag != elm.tag), "shaft_number"
                    ]
                    if len(shnum_l) == 0 and len(shnum_r) == 0:
                        shnum_l = df.loc[
                            (df.n_link == elm.n) & (df.tag != elm.tag), "shaft_number"
                        ]
                        shnum_r = shnum_l
                    if len(shnum_l):
                        df.loc[df.tag == elm.tag, "shaft_number"] = shnum_l.values[0]
                        elm_no_shaft_id.discard(elm)
                    elif len(shnum_r):
                        df.loc[df.tag == elm.tag, "shaft_number"] = shnum_r.values[0]
                        elm_no_shaft_id.discard(elm)
            else:
                break

        df_disks["shaft_number"] = df.loc[
            (df.type == "DiskElement"), "shaft_number"
        ].values
        df_bearings["shaft_number"] = df.loc[
            (df.type == "BearingElement"), "shaft_number"
        ].values
        df_seals["shaft_number"] = df.loc[
            (df.type == "SealElement"), "shaft_number"
        ].values
        df_point_mass["shaft_number"] = df.loc[
            (df.type == "PointMass"), "shaft_number"
        ].values

        self.df_disks = df_disks
        self.df_bearings = df_bearings
        self.df_shaft = df_shaft
        self.df_point_mass = df_point_mass
        self.df_seals = df_seals

        if "n_link" in df.columns and df_point_mass.index.size > 0:
            aux_link = list(df["n_link"].dropna().unique().astype(int))
            aux_node = list(df_point_mass["n"].dropna().unique().astype(int))
            self.link_nodes = list(set(aux_link) & set(aux_node))
        else:
            self.link_nodes = []

        # global indexes for dofs
        n_last = self.shaft_elements[-1].n
        for elm in self.elements:
            dof_mapping = elm.dof_mapping()
            global_dof_mapping = {}
            for k, v in dof_mapping.items():
                dof_letter, dof_number = k.split("_")
                global_dof_mapping[dof_letter + "_" + str(int(dof_number) + elm.n)] = (
                    int(v)
                )

            if elm.n <= n_last + 1:
                for k, v in global_dof_mapping.items():
                    global_dof_mapping[k] = int(self.number_dof * elm.n + v)
            else:
                for k, v in global_dof_mapping.items():
                    global_dof_mapping[k] = int(
                        half_ndof * n_last + half_ndof * elm.n + self.number_dof + v
                    )

            if hasattr(elm, "n_link") and elm.n_link is not None:
                if elm.n_link <= n_last + 1:
                    global_dof_mapping[f"x_{elm.n_link}"] = int(
                        self.number_dof * elm.n_link
                    )
                    global_dof_mapping[f"y_{elm.n_link}"] = int(
                        self.number_dof * elm.n_link + 1
                    )
                    global_dof_mapping[f"z_{elm.n_link}"] = int(
                        self.number_dof * elm.n_link + 2
                    )
                else:
                    global_dof_mapping[f"x_{elm.n_link}"] = int(
                        half_ndof * n_last + half_ndof * elm.n_link + self.number_dof
                    )
                    global_dof_mapping[f"y_{elm.n_link}"] = int(
                        half_ndof * n_last
                        + half_ndof * elm.n_link
                        + self.number_dof
                        + 1
                    )
                    global_dof_mapping[f"z_{elm.n_link}"] = int(
                        half_ndof * n_last
                        + half_ndof * elm.n_link
                        + self.number_dof
                        + 2
                    )

            elm.dof_global_index = global_dof_mapping
            df.at[df.loc[df.tag == elm.tag].index[0], "dof_global_index"] = (
                elm.dof_global_index
            )

        # define positions for disks
        for disk in disk_elements:
            z_pos = nodes_pos[disk.n]
            y_pos = nodes_o_d[disk.n]
            df.loc[df.tag == disk.tag, "nodes_pos_l"] = z_pos
            df.loc[df.tag == disk.tag, "nodes_pos_r"] = z_pos
            df.loc[df.tag == disk.tag, "y_pos"] = y_pos

        # define positions for bearings
        # check if there are bearings without location
        bearings_no_zloc = {
            b
            for b in bearing_elements
            if pd.isna(df.loc[df.tag == b.tag, "nodes_pos_l"]).all()
        }

        # cycle while there are bearings without a z location
        for b in cycle(self.bearing_elements):
            if bearings_no_zloc:
                if b in bearings_no_zloc:
                    # first check if b.n is on list, if not, check for n_link
                    node_l = df.loc[(df.n_l == b.n) & (df.tag != b.tag), "nodes_pos_l"]
                    node_r = df.loc[(df.n_r == b.n) & (df.tag != b.tag), "nodes_pos_r"]
                    if len(node_l) == 0 and len(node_r) == 0:
                        node_l = df.loc[
                            (df.n_link == b.n) & (df.tag != b.tag), "nodes_pos_l"
                        ]
                        node_r = node_l
                    if len(node_l):
                        df.loc[df.tag == b.tag, "nodes_pos_l"] = node_l.values[0]
                        df.loc[df.tag == b.tag, "nodes_pos_r"] = node_l.values[0]
                        bearings_no_zloc.discard(b)
                    elif len(node_r):
                        df.loc[df.tag == b.tag, "nodes_pos_l"] = node_r.values[0]
                        df.loc[df.tag == b.tag, "nodes_pos_r"] = node_r.values[0]
                        bearings_no_zloc.discard(b)
            else:
                break

        dfb = df[df.type == "BearingElement"]
        z_positions = [pos for pos in dfb["nodes_pos_l"]]
        z_positions = list(dict.fromkeys(z_positions))
        mean_od = np.mean(nodes_o_d)
        for z_pos in dfb["nodes_pos_l"]:
            dfb_z_pos = dfb[dfb.nodes_pos_l == z_pos]
            dfb_z_pos = dfb_z_pos.sort_values(by="n_l")
            for n, t, nlink in zip(dfb_z_pos.n, dfb_z_pos.tag, dfb_z_pos.n_link):
                if n in self.nodes:
                    if z_pos == df_shaft["nodes_pos_l"].iloc[0]:
                        y_pos = (np.max(df_shaft["odl"][df_shaft.n_l == n].values)) / 2
                    elif z_pos == df_shaft["nodes_pos_r"].iloc[-1]:
                        y_pos = (np.max(df_shaft["odr"][df_shaft.n_r == n].values)) / 2
                    else:
                        if not len(df_shaft["odl"][df_shaft._n == n].values):
                            y_pos = (
                                np.max(df_shaft["odr"][df_shaft._n == n - 1].values)
                            ) / 2
                        elif not len(df_shaft["odr"][df_shaft._n == n - 1].values):
                            y_pos = (
                                np.max(df_shaft["odl"][df_shaft._n == n].values)
                            ) / 2
                        else:
                            y_pos = (
                                np.max(
                                    [
                                        np.max(
                                            df_shaft["odl"][df_shaft._n == n].values
                                        ),
                                        np.max(
                                            df_shaft["odr"][df_shaft._n == n - 1].values
                                        ),
                                    ]
                                )
                                / 2
                            )
                else:
                    y_pos += 2 * mean_od * df["scale_factor"][df.tag == t].values[0]

                if nlink in self.nodes:
                    if z_pos == df_shaft["nodes_pos_l"].iloc[0]:
                        y_pos_sup = (
                            np.min(df_shaft["idl"][df_shaft.n_l == nlink].values)
                        ) / 2
                    elif z_pos == df_shaft["nodes_pos_r"].iloc[-1]:
                        y_pos_sup = (
                            np.min(df_shaft["idr"][df_shaft.n_r == nlink].values)
                        ) / 2
                    else:
                        if not len(df_shaft["idl"][df_shaft._n == nlink].values):
                            y_pos_sup = (
                                np.min(df_shaft["idr"][df_shaft._n == nlink - 1].values)
                            ) / 2
                        elif not len(df_shaft["idr"][df_shaft._n == nlink - 1].values):
                            y_pos_sup = (
                                np.min(df_shaft["idl"][df_shaft._n == nlink].values)
                            ) / 2
                        else:
                            y_pos_sup = (
                                np.min(
                                    [
                                        np.min(
                                            df_shaft["idl"][df_shaft._n == nlink].values
                                        ),
                                        np.min(
                                            df_shaft["idr"][
                                                df_shaft._n == nlink - 1
                                            ].values
                                        ),
                                    ]
                                )
                                / 2
                            )
                else:
                    y_pos_sup = (
                        y_pos + 2 * mean_od * df["scale_factor"][df.tag == t].values[0]
                    )

                df.loc[df.tag == t, "y_pos"] = y_pos
                df.loc[df.tag == t, "y_pos_sup"] = y_pos_sup

        # define position for point mass elements
        dfb = df[df.type == "BearingElement"]
        for p in point_mass_elements:
            z_pos = dfb[dfb.n_l == p.n]["nodes_pos_l"].values[0]
            y_pos = dfb[dfb.n_l == p.n]["y_pos"].values[0]
            df.loc[df.tag == p.tag, "nodes_pos_l"] = z_pos
            df.loc[df.tag == p.tag, "nodes_pos_r"] = z_pos
            df.loc[df.tag == p.tag, "y_pos"] = y_pos

        self.df = df


def rotor_example():
    """Create a rotor as example.

    This function returns an instance of a simple rotor without
    damping with 6 shaft elements, 2 disks and 2 simple bearings.
    The purpose of this is to make available a simple model
    so that doctest can be written using this.

    Returns
    -------
    An instance of a rotor object.

    Examples
    --------
    >>> rotor = rotor_example()
    >>> modal = rotor.run_modal(speed=0)
    >>> np.round(modal.wd[:4])
    array([ 92.,  96., 275., 297.])
    """
    i_d = 0
    o_d = 0.05
    n = 6
    L = [0.25 for _ in range(n)]

    shaft_elem = [
        ShaftElement(
            l,
            i_d,
            o_d,
            material=steel,
            shear_effects=True,
            rotary_inertia=True,
            gyroscopic=True,
        )
        for l in L
    ]

    disk0 = DiskElement.from_geometry(
        n=2, material=steel, width=0.07, i_d=0.05, o_d=0.28
    )
    disk1 = DiskElement.from_geometry(
        n=4, material=steel, width=0.07, i_d=0.05, o_d=0.28
    )

    stfx = 1e6
    stfy = 0.8e6
    bearing0 = BearingElement(0, kxx=stfx, kyy=stfy, cxx=0)
    bearing1 = BearingElement(6, kxx=stfx, kyy=stfy, cxx=0)

    return Rotor(shaft_elem, [disk0, disk1], [bearing0, bearing1])


def compressor_example():
    """Create a compressor as example.

    This function returns an instance of a rotor with
    91 shaft elements, 7 disks and 2 simple bearings and 12 seals.

    Returns
    -------
    An instance of a rotor object.

    References
    ----------
    Timbó, R., Ritto, T. G. (2019). Impact of damper seal coefficients uncertainties
    in rotor dynamics. Journal of the Brazilian Society of Mechanical Sciences and
    Engineering, 41(4),165. doi: 10.1007/s40430-019-1652-8

    Examples
    --------
    >>> rotor = compressor_example()
    >>> len(rotor.shaft_elements)
    91
    >>> len(rotor.disk_elements)
    7
    >>> len(rotor.bearing_elements)
    14
    """
    compressor_dir = Path(__file__).parent / "tests/data/compressor_example.toml"

    return Rotor.load(compressor_dir)


def coaxrotor_example():
    """Create a coaxial rotor as example.

    This function returns an instance of a coaxial rotor with
    2 shafts, 4 disk and 4 bearings.

    Returns
    -------
    An instance of a rotor object.

    Examples
    --------
    >>> rotor = coaxrotor_example()
    >>> modal = rotor.run_modal(speed=0)
    >>> np.round(modal.wd[:4])
    array([39., 39., 99., 99.])
    """
    i_d = 0
    o_d = 0.05
    n = 10
    L = [0.25 for _ in range(n)]

    axial_shaft = [ShaftElement(l, i_d, o_d, material=steel) for l in L]

    i_d = 0.25
    o_d = 0.30
    n = 6
    L = [0.25 for _ in range(n)]

    coaxial_shaft = [ShaftElement(l, i_d, o_d, material=steel) for l in L]

    disk0 = DiskElement.from_geometry(
        n=1, material=steel, width=0.07, i_d=0.05, o_d=0.28, scale_factor=0.8
    )
    disk1 = DiskElement.from_geometry(
        n=9, material=steel, width=0.07, i_d=0.05, o_d=0.28, scale_factor=0.8
    )
    disk2 = DiskElement.from_geometry(
        n=13, material=steel, width=0.07, i_d=0.20, o_d=0.48, scale_factor=0.8
    )
    disk3 = DiskElement.from_geometry(
        n=15, material=steel, width=0.07, i_d=0.20, o_d=0.48, scale_factor=0.8
    )

    shaft = [axial_shaft, coaxial_shaft]
    disks = [disk0, disk1, disk2, disk3]

    stfx = 1e6
    stfy = 1e6
    bearing0 = BearingElement(0, n_link=18, kxx=stfx, kyy=stfy, cxx=0, scale_factor=0.4)
    bearing1 = BearingElement(
        10, n_link=19, kxx=stfx, kyy=stfy, cxx=0, scale_factor=0.4
    )
    bearing2 = BearingElement(11, kxx=stfx, kyy=stfy, cxx=0, scale_factor=0.4)
    bearing3 = BearingElement(8, n_link=17, kxx=stfx, kyy=stfy, cxx=0, scale_factor=0.4)

    base0 = BearingElement(18, kxx=1e8, kyy=1e8, cxx=0, scale_factor=0.4)
    base1 = BearingElement(19, kxx=1e8, kyy=1e8, cxx=0, scale_factor=0.4)

    pointmass0 = PointMass(n=18, m=20)
    pointmass1 = PointMass(n=19, m=20)

    bearings = [bearing0, bearing1, bearing2, bearing3, base0, base1]
    pointmasses = [pointmass0, pointmass1]

    return CoAxialRotor(shaft, disks, bearings, pointmasses)


def rotor_example_6dof():
    """Create a rotor as example.

    This function returns an instance of a simple rotor with
    6 shaft elements, 2 disks and 2 bearings with stiffness in
    the z direction.

    Returns
    -------
    An instance of a rotor object.

    Examples
    --------
    >>> import ross as rs
    >>> import numpy as np
    >>> rotor = rs.rotor_example_6dof()

    Plotting rotor model
    >>> fig = rotor.plot_rotor()
    >>> # fig.show()

    Running modal
    >>> rotor_speed = 100.0 # rad/s
    >>> modal = rotor.run_modal(rotor_speed)
    >>> print(f"Undamped natural frequencies: {np.round(modal.wn, 2)}") # doctest: +ELLIPSIS
    Undamped natural frequencies: [ 47.62  91.84  96.36 274.44 ...
    >>> print(f"Damped natural frequencies: {np.round(modal.wd, 2)}") # doctest: +ELLIPSIS
    Damped natural frequencies: [ 47.62  91.84  96.36 274.44 ...

    Plotting Campbell Diagram
    >>> camp = rotor.run_campbell(np.linspace(0, 400, 101), frequencies=6)
    >>> fig = camp.plot()
    >>> # fig.show()
    """
    i_d = 0
    o_d = 0.05
    n = 6
    L = [0.25 for _ in range(n)]

    shaft_elem = [
        ShaftElement(
            l,
            i_d,
            o_d,
            material=steel,
            alpha=0,
            beta=0,
            rotary_inertia=False,
            shear_effects=False,
        )
        for l in L
    ]

    disk0 = DiskElement.from_geometry(
        n=2, material=steel, width=0.07, i_d=0.05, o_d=0.28
    )
    disk1 = DiskElement.from_geometry(
        n=4, material=steel, width=0.07, i_d=0.05, o_d=0.28
    )

    kxx = 1e6
    kyy = 0.8e6
    kzz = 0.1e6
    bearing0 = BearingElement(n=0, kxx=kxx, kyy=kyy, kzz=kzz, cxx=0, cyy=0, czz=0)
    bearing1 = BearingElement(n=6, kxx=kxx, kyy=kyy, kzz=kzz, cxx=0, cyy=0, czz=0)

    return Rotor(shaft_elem, [disk0, disk1], [bearing0, bearing1])


def rotor_example_with_damping():
    """Create a rotor as example.

    This function returns an instance of a rotor with internal
    damping, with 33 shaft elements, 2 disks and 2 bearings.

    Returns
    -------
    An instance of a rotor object.

    Examples
    --------
    >>> rotor = rotor_example_with_damping()
    >>> rotor.Ip
    0.015118294226367068
    """
    steel2 = Material(name="Steel", rho=7850, E=2.17e11, G_s=81.2e9)

    # fmt: off
    node_position = np.array([
        0  ,  25,  64, 104, 124, 143, 175, 207, 239, 271, 303, 335, 
        345, 355, 380, 408, 436, 466, 496, 526, 556, 586, 614, 647,
        657, 667, 702, 737, 772, 807, 842, 862, 881, 914
    ]) * 1e-3
    # fmt: on

    L = [node_position[i] - node_position[i - 1] for i in range(1, len(node_position))]

    i_d = 0
    o_d = 0.019

    shaft_elem = [
        ShaftElement(
            l,
            i_d,
            o_d,
            material=steel2,
            alpha=8.0501,
            beta=1.0e-5,
            rotary_inertia=True,
            shear_effects=True,
        )
        for l in L
    ]

    m = 2.6375
    Id = 0.003844540885417
    Ip = 0.007513248437500

    disk0 = DiskElement(n=12, m=m, Id=Id, Ip=Ip)
    disk1 = DiskElement(n=24, m=m, Id=Id, Ip=Ip)

    bearing0 = BearingElement(
        n=4, kxx=4.40e5, kyy=4.6114e5, cxx=27.4, cyy=2.505, kzz=0, czz=0
    )
    bearing1 = BearingElement(
        n=31, kxx=9.50e5, kyy=1.09e8, cxx=50.4, cyy=100.4553, kzz=0, czz=0
    )

    return Rotor(shaft_elem, [disk0, disk1], [bearing0, bearing1])


def rotor_amb_example():
    r"""This function creates the model of a test rig rotor supported by magnetic bearings.
    Details of the model can be found at doi.org/10.14393/ufu.di.2015.186.

    Returns
    -------
    Rotor object.

    """

    from ross.materials import Material

    steel_amb = Material(name="Steel", rho=7850, E=2e11, Poisson=0.3)

    # Shaft elements:
    # fmt: off
    Li = [
        0.0, 0.012, 0.032, 0.052, 0.072, 0.092, 0.112, 0.1208, 0.12724,
        0.13475, 0.14049, 0.14689, 0.15299, 0.159170, 0.16535, 0.180350,
        0.1905, 0.2063, 0.2221, 0.2379, 0.2537, 0.2695, 0.2853, 0.3011,
        0.3169, 0.3327, 0.3363, 0.3485, 0.361, 0.3735, 0.3896, 0.4057,
        0.4218, 0.4379, 0.454, 0.4701, 0.4862, 0.5023, 0.5184, 0.5345,
        0.54465, 0.559650, 0.565830, 0.572010, 0.57811, 0.58451, 0.590250,
        0.59776, 0.6042, 0.613, 0.633, 0.645,
    ]
    Li = [round(i, 4) for i in Li]
    L = [Li[i + 1] - Li[i] for i in range(len(Li) - 1)]
    i_d = [0.0 for i in L]
    o_d1 = [0.0 for i in L]
    o_d1[0] = 6.35
    o_d1[1:5] = [32 for i in range(4)]
    o_d1[5:14] = [34.8 for i in range(9)]
    o_d1[14:16] = [1.2 * 49.9 for i in range(2)]
    o_d1[16:27] = [19.05 for i in range(11)]
    o_d1[27:29] = [0.8 * 49.9 for i in range(2)]
    o_d1[29:39] = [19.05 for i in range(10)]
    o_d1[39:41] = [1.2 * 49.9 for i in range(2)]
    o_d1[41:49] = [34.8 for i in range(8)]
    o_d1[49] = 34.8
    o_d1[50] = 6.35
    o_d = [i * 1e-3 for i in o_d1]

    shaft_elements = [
        ShaftElement(
            L=l,
            idl=idl,
            odl=odl,
            material=steel_amb,
            shear_effects=True,
            rotary_inertia=True,
            gyroscopic=True,
        )
        for l, idl, odl in zip(L, i_d, o_d)
    ]

    # Disk elements:
    n_list = [6, 7, 8, 9, 10, 11, 12, 13, 27, 29, 41, 42, 43, 44, 45, 46, 47, 48]
    width = [
        0.0088, 0.0064, 0.0075, 0.0057,
        0.0064, 0.0061, 0.0062, 0.0062,
        0.0124, 0.0124, 0.0062, 0.0062,
        0.0061, 0.0064, 0.0057, 0.0075,
        0.0064, 0.0088,
    ]
    o_disc = [
        0.0249, 0.0249, 0.0249, 0.0249,
        0.0249, 0.0249, 0.0249, 0.0249,
        0.0600, 0.0600, 0.0249, 0.0249,
        0.0249, 0.0249, 0.0249, 0.0249,
        0.0249, 0.0249,
    ]
    i_disc = [
        0.0139, 0.0139, 0.0139, 0.0139,
        0.0139, 0.0139, 0.0139, 0.0139,
        0.0200, 0.0200, 0.0139, 0.0139,
        0.0139, 0.0139, 0.0139, 0.0139,
        0.0139, 0.0139,
    ]
    # fmt: on
    m_list = [
        np.pi * 7850 * w * ((odisc) ** 2 - (idisc) ** 2)
        for w, odisc, idisc in zip(width, o_disc, i_disc)
    ]
    Id_list = [
        m / 12 * (3 * idisc**2 + 3 * odisc**2 + w**2)
        for m, idisc, odisc, w in zip(m_list, i_disc, o_disc, width)
    ]
    Ip_list = [
        m / 2 * (idisc**2 + odisc**2) for m, idisc, odisc in zip(m_list, i_disc, o_disc)
    ]

    disk_elements = [
        DiskElement(
            n=n,
            m=m,
            Id=Id,
            Ip=Ip,
        )
        for n, m, Id, Ip in zip(n_list, m_list, Id_list, Ip_list)
    ]

    # Bearing elements:
    n_list = [12, 43]
    u0 = 4 * np.pi * 1e-7
    n = 200
    A = 1e-4
    i0 = 1.0
    s0 = 1e-3
    alpha = 0.392
    Kp = 2
    Ki = 2
    Kd = 2
    k_amp = 1.0
    k_sense = 1.0
    bearing_elements = [
        MagneticBearingElement(
            n=n_list[0],
            g0=s0,
            i0=i0,
            ag=A,
            nw=n,
            alpha=alpha,
            k_amp=k_amp,
            k_sense=k_sense,
            kp_pid=Kp,
            kd_pid=Kd,
            ki_pid=Ki,
        ),
        MagneticBearingElement(
            n=n_list[1],
            g0=s0,
            i0=i0,
            ag=A,
            nw=n,
            alpha=alpha,
            k_amp=k_amp,
            k_sense=k_sense,
            kp_pid=Kp,
            kd_pid=Kd,
            ki_pid=Ki,
        ),
    ]

    return Rotor(shaft_elements, disk_elements, bearing_elements)<|MERGE_RESOLUTION|>--- conflicted
+++ resolved
@@ -65,11 +65,8 @@
     "compressor_example",
     "coaxrotor_example",
     "rotor_example_6dof",
-<<<<<<< HEAD
     "rotor_amb_example",
-=======
     "rotor_example_with_damping",
->>>>>>> 8df3e1ca
 ]
 
 # set Plotly palette of colors
@@ -1360,9 +1357,7 @@
         # fmt: off
         A = np.vstack(
             [np.hstack([Z, I]),
-             np.hstack([la.solve(-self.M(frequency, synchronous=synchronous), self.K(frequency)),
-                        la.solve(-self.M(frequency, synchronous=synchronous),
-                                 (self.C(frequency) + self.G() * speed))])])
+             np.hstack([la.solve(-self.M(frequency, synchronous=synchronous), self.K(frequency)), la.solve(-self.M(frequency,synchronous=synchronous), (self.C(frequency) + self.G() * speed))])])
         # fmt: on
 
         return A
@@ -1660,8 +1655,7 @@
         Ca = Z
 
         # fmt: off
-        C = np.hstack((Cd - Ca @ la.solve(self.M(frequency), self.K(frequency)),
-                       Cv - Ca @ la.solve(self.M(frequency), self.C(frequency))))
+        C = np.hstack((Cd - Ca @ la.solve(self.M(frequency), self.K(frequency)), Cv - Ca @ la.solve(self.M(frequency), self.C(frequency))))
         # fmt: on
         D = Ca @ la.solve(self.M(frequency), B2)
 
@@ -4751,7 +4745,7 @@
 
     # fmt: off
     node_position = np.array([
-        0  ,  25,  64, 104, 124, 143, 175, 207, 239, 271, 303, 335, 
+        0  ,  25,  64, 104, 124, 143, 175, 207, 239, 271, 303, 335,
         345, 355, 380, 408, 436, 466, 496, 526, 556, 586, 614, 647,
         657, 667, 702, 737, 772, 807, 842, 862, 881, 914
     ]) * 1e-3
